--- conflicted
+++ resolved
@@ -575,15 +575,10 @@
                     "override this method and do it "
                     "manually.".format(obj)
                 ) from e
-        return dct  # type: ignore
-
-<<<<<<< HEAD
-    def restore(self, snapshot: dict) -> None:
-        super().restore(snapshot)  # type: ignore
-=======
+        return dct
+
     def restore(self, snapshot) -> None:
         super().restore(snapshot)
->>>>>>> 37463835
         for attr, obj in snapshot.items():
             setattr(self, attr, obj)
 
