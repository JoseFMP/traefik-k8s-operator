# Copyright 2023 Canonical Ltd.
# See LICENSE file for licensing details.

r"""# Interface Library for ingress.

This library wraps relation endpoints using the `ingress` interface
and provides a Python API for both requesting and providing per-application
ingress, with load-balancing occurring across all units.

## Getting Started

To get started using the library, you just need to fetch the library using `charmcraft`.

```shell
cd some-charm
charmcraft fetch-lib charms.traefik_k8s.v1.ingress
```

In the `metadata.yaml` of the charm, add the following:

```yaml
requires:
    ingress:
        interface: ingress
        limit: 1
```

Then, to initialise the library:

```python
from charms.traefik_k8s.v2.ingress import (IngressPerAppRequirer,
  IngressPerAppReadyEvent, IngressPerAppRevokedEvent)

class SomeCharm(CharmBase):
  def __init__(self, *args):
    # ...
    self.ingress = IngressPerAppRequirer(self, port=80)
    # The following event is triggered when the ingress URL to be used
    # by this deployment of the `SomeCharm` is ready (or changes).
    self.framework.observe(
        self.ingress.on.ready, self._on_ingress_ready
    )
    self.framework.observe(
        self.ingress.on.revoked, self._on_ingress_revoked
    )

    def _on_ingress_ready(self, event: IngressPerAppReadyEvent):
        logger.info("This app's ingress URL: %s", event.url)

    def _on_ingress_revoked(self, event: IngressPerAppRevokedEvent):
        logger.info("This app no longer has ingress")
"""
import json
import logging
import socket
import typing
from dataclasses import dataclass
from typing import Any, Dict, List, MutableMapping, Optional, Sequence, Tuple, Union

import pydantic
from ops.charm import CharmBase, RelationBrokenEvent, RelationEvent
from ops.framework import EventSource, Object, ObjectEvents, StoredState
from ops.model import ModelError, Relation, Unit
from pydantic import AnyHttpUrl, BaseModel, Field, validator

# The unique Charmhub library identifier, never change it
LIBID = "e6de2a5cd5b34422a204668f3b8f90d2"

# Increment this major API version when introducing breaking changes
LIBAPI = 2

# Increment this PATCH version before using `charmcraft publish-lib` or reset
# to 0 if you are raising the major API version
LIBPATCH = 1
<<<<<<< HEAD
=======

PYDEPS = ["pydantic<2.0"]
>>>>>>> 9f5d2ef9

DEFAULT_RELATION_NAME = "ingress"
RELATION_INTERFACE = "ingress"

log = logging.getLogger(__name__)


class DatabagIOMixin:
    """Inherit this from pydantic.ModelBase subclasses to add load/dump functionality."""

    @classmethod
    def load(cls, databag: MutableMapping):
        """Load this model from a Juju databag."""
        data = {}

        for key, value in cls.__fields__.items():  # type: ignore
            raw_value = databag.get(value.alias or key)
            if raw_value is None:
                continue  # if this was a required field, when we call(cls**data) we will catch it

            if value.type_ is str:
                parsed = raw_value
            elif hasattr(value.type_, "parse_raw"):
                parsed = value.type_.parse_raw(raw_value)
            else:
                parsed = json.loads(raw_value)
            data[key] = parsed

        try:
            return cls(**data)  # type: ignore
        except pydantic.ValidationError as e:
            msg = f"failed to validate remote unit databag: {databag}"
            log.error(msg, exc_info=True)
            raise DataValidationError(msg) from e

    def dump(self, databag: MutableMapping):
        """Write the contents of this model to Juju databag."""
        for key, field in self.__fields__.items():  # type: ignore
            value = getattr(self, key)

            if value is None:
                continue

            if isinstance(value, str):
                str_value = value
            elif isinstance(value, BaseModel):
                str_value = value.json(by_alias=True)
            else:
                try:
                    str_value = json.dumps(value)
                except Exception as e:
                    raise TypeError(f"cannot convert {type(value)} to str") from e
            databag[field.alias or key] = str_value


# todo: import these models from charm-relation-interfaces/ingress/v2 instead of redeclaring them
class IngressUrl(BaseModel):
    """Ingress url schema."""

    url: AnyHttpUrl


class IngressProviderAppData(BaseModel, DatabagIOMixin):
    """Ingress application databag schema."""

    ingress: IngressUrl


class ProviderSchema(BaseModel):
    """Provider schema for Ingress."""

    app: IngressProviderAppData


class IngressRequirerAppData(BaseModel, DatabagIOMixin):
    """Ingress requirer application databag model."""

    class Config:
        """Pydantic config."""

        allow_population_by_field_name = True
        """Allow instantiating this class by field name (instead of forcing alias)."""

    model: str = Field(description="The model the application is in.")
    name: str = Field(description="the name of the app requesting ingress.")

    # fields on top of vanilla 'ingress' interface:
    strip_prefix: Optional[bool] = Field(
        description="Whether to strip the prefix from the ingress url.", alias="strip-prefix"
    )
    redirect_https: Optional[bool] = Field(
        description="Whether to redirect http traffic to https.", alias="redirect-https"
    )
<<<<<<< HEAD
    DO_VALIDATION = False

INGRESS_REQUIRES_APP_SCHEMA = {
    "type": "object",
    "properties": {
        "model": {"type": "string"},
        "name": {"type": "string"},
        "strip-prefix": {"type": "string"},
        "redirect-https": {"type": "string"},
        "scheme": {"type": "string", "pattern": "(http)|(https)"},
    },
    "required": ["model", "name"],
}

INGRESS_REQUIRES_UNIT_SCHEMA = {
    "type": "object",
    "properties": {
        "host": {"type": "string"},
        "port": {"type": "integer"},
    },
    "required": ["host", "port"],
}

INGRESS_PROVIDES_APP_SCHEMA = {
    "type": "object",
    "properties": {
        "ingress": {"type": "object", "properties": {"url": {"type": "string"}}},
    },
    "required": ["ingress"],
}

try:
    from typing import Literal, TypedDict
except ImportError:
    from typing_extensions import Literal, TypedDict  # py35 compat


SchemeLiteral = Literal["http", "https"]

# Model of the application data the requirer will need to provide.
RequirerAppData = TypedDict(
    "RequirerAppData",
    {
        "model": str,
        "name": str,
        "strip-prefix": bool,
        "redirect-https": bool,
        "scheme": SchemeLiteral,
    },
    total=False,
)

# Model of the data each requirer unit will need to provide.
RequirerUnitData = TypedDict("RequirerUnitData", {"host": str, "port": int})

# Provider ingress data model.
ProviderIngressData = TypedDict("ProviderIngressData", {"url": str})
# Provider application databag model.
ProviderApplicationData = TypedDict("ProviderApplicationData", {"ingress": ProviderIngressData})  # type: ignore


def _validate_data(data, schema):
    """Checks whether `data` matches `schema`.

    Will raise DataValidationError if the data is not valid, else return None.
    """
    if not DO_VALIDATION:
        return
    try:
        jsonschema.validate(instance=data, schema=schema)
    except jsonschema.ValidationError as e:
        raise DataValidationError(data, schema) from e


class DataValidationError(RuntimeError):
=======


class IngressRequirerUnitData(BaseModel, DatabagIOMixin):
    """Ingress requirer unit databag model."""

    port: int = Field(description="The port the unit wishes to be exposed.")
    host: str = Field(description="Hostname the unit wishes to be exposed.")

    @validator("port", pre=True)
    def validate_port(cls, port):  # noqa: N805  # pydantic wants 'cls' as first arg
        """Validate port."""
        assert isinstance(port, int), type(port)
        assert 0 < port < 65535, "port out of TCP range"
        return port

    @validator("host", pre=True)
    def validate_host(cls, host):  # noqa: N805  # pydantic wants 'cls' as first arg
        """Validate host."""
        assert isinstance(host, str), type(host)
        return host


class RequirerSchema(BaseModel):
    """Requirer schema for Ingress."""

    app: IngressRequirerAppData
    unit: IngressRequirerUnitData


class IngressError(RuntimeError):
    """Base class for custom errors raised by this library."""


class NotReadyError(IngressError):
    """Raised when a relation is not ready."""


class DataValidationError(IngressError):
>>>>>>> 9f5d2ef9
    """Raised when data validation fails on IPU relation data."""


class _IngressPerAppBase(Object):
    """Base class for IngressPerUnit interface classes."""

    def __init__(self, charm: CharmBase, relation_name: str = DEFAULT_RELATION_NAME):
        super().__init__(charm, relation_name)

        self.charm: CharmBase = charm
        self.relation_name = relation_name
        self.app = self.charm.app
        self.unit = self.charm.unit

        observe = self.framework.observe
        rel_events = charm.on[relation_name]
        observe(rel_events.relation_created, self._handle_relation)
        observe(rel_events.relation_joined, self._handle_relation)
        observe(rel_events.relation_changed, self._handle_relation)
        observe(rel_events.relation_broken, self._handle_relation_broken)
        observe(charm.on.leader_elected, self._handle_upgrade_or_leader)  # type: ignore
        observe(charm.on.upgrade_charm, self._handle_upgrade_or_leader)  # type: ignore

    @property
    def relations(self):
        """The list of Relation instances associated with this endpoint."""
        return list(self.charm.model.relations[self.relation_name])

    def _handle_relation(self, event):
        """Subclasses should implement this method to handle a relation update."""
        pass

    def _handle_relation_broken(self, event):
        """Subclasses should implement this method to handle a relation breaking."""
        pass

    def _handle_upgrade_or_leader(self, event):
        """Subclasses should implement this method to handle upgrades or leadership change."""
        pass


class _IPAEvent(RelationEvent):
    __args__: Tuple[str, ...] = ()
    __optional_kwargs__: Dict[str, Any] = {}

    @classmethod
    def __attrs__(cls):
        return cls.__args__ + tuple(cls.__optional_kwargs__.keys())

    def __init__(self, handle, relation, *args, **kwargs):
        super().__init__(handle, relation)

        if not len(self.__args__) == len(args):
            raise TypeError("expected {} args, got {}".format(len(self.__args__), len(args)))

        for attr, obj in zip(self.__args__, args):
            setattr(self, attr, obj)
        for attr, default in self.__optional_kwargs__.items():
            obj = kwargs.get(attr, default)
            setattr(self, attr, obj)

    def snapshot(self):
        dct = super().snapshot()
        for attr in self.__attrs__():
            obj = getattr(self, attr)
            try:
                dct[attr] = obj
            except ValueError as e:
                raise ValueError(
                    "cannot automagically serialize {}: "
                    "override this method and do it "
                    "manually.".format(obj)
                ) from e

        return dct

    def restore(self, snapshot) -> None:
        super().restore(snapshot)
        for attr, obj in snapshot.items():
            setattr(self, attr, obj)


class IngressPerAppDataProvidedEvent(_IPAEvent):
    """Event representing that ingress data has been provided for an app."""

    __args__ = ("name", "model", "hosts", "strip_prefix", "redirect_https")

    if typing.TYPE_CHECKING:
        name: Optional[str] = None
        model: Optional[str] = None
        # sequence of hostname, port dicts
        hosts: Sequence["IngressRequirerUnitData"] = ()
        strip_prefix: bool = False
        redirect_https: bool = False


class IngressPerAppDataRemovedEvent(RelationEvent):
    """Event representing that ingress data has been removed for an app."""


class IngressPerAppProviderEvents(ObjectEvents):
    """Container for IPA Provider events."""

    data_provided = EventSource(IngressPerAppDataProvidedEvent)
    data_removed = EventSource(IngressPerAppDataRemovedEvent)


@dataclass
class IngressRequirerData:
    """Data exposed by the ingress requirer to the provider."""

    app: "IngressRequirerAppData"
    units: List["IngressRequirerUnitData"]


class IngressPerAppProvider(_IngressPerAppBase):
    """Implementation of the provider of ingress."""

    on = IngressPerAppProviderEvents()  # type: ignore

    def __init__(self, charm: CharmBase, relation_name: str = DEFAULT_RELATION_NAME):
        """Constructor for IngressPerAppProvider.

        Args:
            charm: The charm that is instantiating the instance.
            relation_name: The name of the relation endpoint to bind to
                (defaults to "ingress").
        """
        super().__init__(charm, relation_name)

    def _handle_relation(self, event):
        # created, joined or changed: if remote side has sent the required data:
        # notify listeners.
        if self.is_ready(event.relation):
            data = self.get_data(event.relation)
            self.on.data_provided.emit(  # type: ignore
                event.relation,
                data.app.name,
                data.app.model,
                [unit.dict() for unit in data.units],
                data.app.strip_prefix or False,
                data.app.redirect_https or False,
            )

    def _handle_relation_broken(self, event):
        self.on.data_removed.emit(event.relation)  # type: ignore

    def wipe_ingress_data(self, relation: Relation):
        """Clear ingress data from relation."""
        assert self.unit.is_leader(), "only leaders can do this"
        try:
            relation.data
        except ModelError as e:
            log.warning(
                "error {} accessing relation data for {!r}. "
                "Probably a ghost of a dead relation is still "
                "lingering around.".format(e, relation.name)
            )
            return
        del relation.data[self.app]["ingress"]

    def _get_requirer_units_data(self, relation: Relation) -> List["IngressRequirerUnitData"]:
        """Fetch and validate the requirer's app databag."""
        out: List["IngressRequirerUnitData"] = []

        unit: Unit
        for unit in relation.units:
            databag = relation.data[unit]
            remote_unit_data: Dict[str, Optional[Union[int, str]]] = {}
            for key in ("host", "port"):
                remote_unit_data[key] = databag.get(key)
            remote_unit_data["port"] = (
                int(remote_unit_data["port"]) if remote_unit_data["port"] else None
            )
            try:
                data = IngressRequirerUnitData.parse_obj(remote_unit_data)
                out.append(data)
            except pydantic.ValidationError:
                log.error(f"failed to validate remote unit data for {unit}", exc_info=True)
        return out

    @staticmethod
    def _get_requirer_app_data(relation: Relation) -> "IngressRequirerAppData":
        """Fetch and validate the requirer's app databag."""
        app = relation.app
        if app is None:
            raise NotReadyError(relation)

        databag = relation.data[app]
<<<<<<< HEAD
        remote_app_data: Dict[str, Any] = {}

        for k in ("model", "name", "strip-prefix", "redirect-https", "scheme"):
            v = databag.get(k)
            if v is not None:
                remote_app_data[k] = v

        _validate_data(remote_app_data, INGRESS_REQUIRES_APP_SCHEMA)

        # deserialize some strings to more pythonic types
        remote_app_data["scheme"] = remote_app_data.get("scheme", "http")
        for key in ["strip-prefix", "redirect-https"]:
            remote_app_data[key] = bool(remote_app_data.get(key, "false") == "true")
        return typing.cast(RequirerAppData, remote_app_data)
=======
        try:
            return IngressRequirerAppData.load(databag)
        except pydantic.ValidationError:
            log.error(f"failed to validate remote app data for {app}", exc_info=True)
            raise
>>>>>>> 9f5d2ef9

    def get_data(self, relation: Relation) -> IngressRequirerData:
        """Fetch the remote (requirer) app and units' databags."""
        try:
            return IngressRequirerData(
                self._get_requirer_app_data(relation), self._get_requirer_units_data(relation)
            )
        except (pydantic.ValidationError, DataValidationError) as e:
            raise DataValidationError("failed to validate ingress requirer data") from e

    def is_ready(self, relation: Optional[Relation] = None):
        """The Provider is ready if the requirer has sent valid data."""
        if not relation:
            return any(map(self.is_ready, self.relations))

        try:
            self.get_data(relation)
        except DataValidationError as e:
            log.error("Provider not ready; validation error encountered: %s" % str(e))
            return False
        return True

    def _published_url(self, relation: Relation) -> Optional["IngressProviderAppData"]:
        """Fetch and validate this app databag; return the ingress url."""
        if not self.is_ready(relation) or not self.unit.is_leader():
            # Handle edge case where remote app name can be missing, e.g.,
            # relation_broken events.
            # Also, only leader units can read own app databags.
            # FIXME https://github.com/canonical/traefik-k8s-operator/issues/34
            return None

        # fetch the provider's app databag
        databag = relation.data[self.app]
        if not databag.get("ingress"):
            raise NotReadyError("This application did not `publish_url` yet.")

        return IngressProviderAppData.load(databag)

    def publish_url(self, relation: Relation, url: str):
        """Publish to the app databag the ingress url."""
        ingress_url = {"url": url}
        IngressProviderAppData.parse_obj({"ingress": ingress_url}).dump(relation.data[self.app])

    @property
    def proxied_endpoints(self) -> Dict[str, str]:
        """Returns the ingress settings provided to applications by this IngressPerAppProvider.

        For example, when this IngressPerAppProvider has provided the
        `http://foo.bar/my-model.my-app` URL to the my-app application, the returned dictionary
        will be:

        ```
        {
            "my-app": {
                "url": "http://foo.bar/my-model.my-app"
            }
        }
        ```
        """
        results = {}

        for ingress_relation in self.relations:
            assert (
                ingress_relation.app
            ), "no app in relation (shouldn't happen)"  # for type checker
            ingress_data = self._published_url(ingress_relation)

            if not ingress_data:
                continue

            results[ingress_relation.app.name] = ingress_data.ingress.dict()

        return results


class IngressPerAppReadyEvent(_IPAEvent):
    """Event representing that ingress for an app is ready."""

    __args__ = ("url",)
    if typing.TYPE_CHECKING:
        url: Optional[str] = None


class IngressPerAppRevokedEvent(RelationEvent):
    """Event representing that ingress for an app has been revoked."""


class IngressPerAppRequirerEvents(ObjectEvents):
    """Container for IPA Requirer events."""

    ready = EventSource(IngressPerAppReadyEvent)
    revoked = EventSource(IngressPerAppRevokedEvent)


class IngressPerAppRequirer(_IngressPerAppBase):
    """Implementation of the requirer of the ingress relation."""

    on = IngressPerAppRequirerEvents()  # type: ignore

    # used to prevent spurious urls to be sent out if the event we're currently
    # handling is a relation-broken one.
    _stored = StoredState()

    def __init__(
        self,
        charm: CharmBase,
        relation_name: str = DEFAULT_RELATION_NAME,
        *,
        host: Optional[str] = None,
        port: Optional[int] = None,
        strip_prefix: bool = False,
        redirect_https: bool = False,
        scheme: SchemeLiteral = "http",
    ):
        """Constructor for IngressRequirer.

        The request args can be used to specify the ingress properties when the
        instance is created. If any are set, at least `port` is required, and
        they will be sent to the ingress provider as soon as it is available.
        All request args must be given as keyword args.

        Args:
            charm: the charm that is instantiating the library.
            relation_name: the name of the relation endpoint to bind to (defaults to `ingress`);
                relation must be of interface type `ingress` and have "limit: 1")
            host: Hostname to be used by the ingress provider to address the requiring
                application; if unspecified, the default Kubernetes service name will be used.
            strip_prefix: configure Traefik to strip the path prefix.
            redirect_https: redirect incoming requests to HTTPS.
            scheme: scheme to use when constructing the ingress url.

        Request Args:
            port: the port of the service
        """
        super().__init__(charm, relation_name)
        self.charm: CharmBase = charm
        self.relation_name = relation_name
        self._strip_prefix = strip_prefix
        self._redirect_https = redirect_https
        self._scheme = scheme

        self._stored.set_default(current_url=None)  # type: ignore

        # if instantiated with a port, and we are related, then
        # we immediately publish our ingress data  to speed up the process.
        if port:
            self._auto_data = host, port
        else:
            self._auto_data = None

    def _handle_relation(self, event):
        # created, joined or changed: if we have auto data: publish it
        self._publish_auto_data(event.relation)

        if self.is_ready():
            # Avoid spurious events, emit only when there is a NEW URL available
            new_url = (
                None
                if isinstance(event, RelationBrokenEvent)
                else self._get_url_from_relation_data()
            )
            if self._stored.current_url != new_url:  # type: ignore
                self._stored.current_url = new_url  # type: ignore
                self.on.ready.emit(event.relation, new_url)  # type: ignore

    def _handle_relation_broken(self, event):
        self._stored.current_url = None  # type: ignore
        self.on.revoked.emit(event.relation)  # type: ignore

    def _handle_upgrade_or_leader(self, event):
        """On upgrade/leadership change: ensure we publish the data we have."""
        for relation in self.relations:
            self._publish_auto_data(relation)

    def is_ready(self):
        """The Requirer is ready if the Provider has sent valid data."""
        try:
            return bool(self._get_url_from_relation_data())
        except DataValidationError as e:
            log.error("Requirer not ready; validation error encountered: %s" % str(e))
            return False

    def _publish_auto_data(self, relation: Relation):
        if self._auto_data and self.unit.is_leader():
            host, port = self._auto_data
            self.provide_ingress_requirements(host=host, port=port)

    def provide_ingress_requirements(self, *, host: Optional[str] = None, port: int):
        """Publishes the data that Traefik needs to provide ingress.

        Args:
            host: Hostname to be used by the ingress provider to address the
             requirer unit; if unspecified, FQDN will be used instead
            port: the port of the service (required)
        """
        # get only the leader to publish the data since we only
        # require one unit to publish it -- it will not differ between units,
        # unlike in ingress-per-unit.
        assert self.relation, "no relation"

        if self.unit.is_leader():
<<<<<<< HEAD
            app_data = {
                "model": self.model.name,
                "name": self.app.name,
            }

            if self._strip_prefix:
                app_data["strip-prefix"] = "true"

            if self._redirect_https:
                app_data["redirect-https"] = "true"

            if self._scheme:
                app_data["scheme"] = self._scheme

            _validate_data(app_data, INGRESS_REQUIRES_APP_SCHEMA)
            self.relation.data[self.app].update(app_data)
=======
            app_databag = self.relation.data[self.app]
            try:
                IngressRequirerAppData.parse_obj(
                    {
                        "model": self.model.name,
                        "name": self.app.name,
                        "strip_prefix": True if self._strip_prefix else None,
                        "redirect_https": True if self._redirect_https else None,
                    }
                ).dump(app_databag)

            except pydantic.ValidationError as e:
                msg = "failed to validate app data"
                log.error(msg, exc_info=True)
                raise DataValidationError(msg) from e
>>>>>>> 9f5d2ef9

        if not host:
            host = socket.getfqdn()

        unit_databag = self.relation.data[self.unit]
        try:
            IngressRequirerUnitData(host=host, port=port).dump(unit_databag)
        except pydantic.ValidationError as e:
            msg = "failed to validate unit data"
            log.error(msg, exc_info=True)
            raise DataValidationError(msg) from e

    @property
    def relation(self):
        """The established Relation instance, or None."""
        return self.relations[0] if self.relations else None

    def _get_url_from_relation_data(self) -> Optional[str]:
        """The full ingress URL to reach the current unit.

        Returns None if the URL isn't available yet.
        """
        relation = self.relation
        if not relation or not relation.app:
            return None

        # fetch the provider's app databag
        try:
            databag = relation.data[relation.app]
        except ModelError as e:
            log.debug(
                f"Error {e} attempting to read remote app data; "
                f"probably we are in a relation_departed hook"
            )
            return None

        if not databag:  # not ready yet
            return None

        return IngressProviderAppData.load(databag).ingress.url

    @property
    def url(self) -> Optional[str]:
        """The full ingress URL to reach the current unit.

        Returns None if the URL isn't available yet.
        """
        data = (
            typing.cast(Optional[str], self._stored.current_url)  # type: ignore
            or self._get_url_from_relation_data()
        )
        return data<|MERGE_RESOLUTION|>--- conflicted
+++ resolved
@@ -55,7 +55,7 @@
 import socket
 import typing
 from dataclasses import dataclass
-from typing import Any, Dict, List, MutableMapping, Optional, Sequence, Tuple, Union
+from typing import Any, Dict, List, Literal, MutableMapping, Optional, Sequence, Tuple, Union
 
 import pydantic
 from ops.charm import CharmBase, RelationBrokenEvent, RelationEvent
@@ -72,14 +72,13 @@
 # Increment this PATCH version before using `charmcraft publish-lib` or reset
 # to 0 if you are raising the major API version
 LIBPATCH = 1
-<<<<<<< HEAD
-=======
 
 PYDEPS = ["pydantic<2.0"]
->>>>>>> 9f5d2ef9
 
 DEFAULT_RELATION_NAME = "ingress"
 RELATION_INTERFACE = "ingress"
+SchemeLiteral = Literal["http", "https"]
+
 
 log = logging.getLogger(__name__)
 
@@ -170,83 +169,17 @@
     redirect_https: Optional[bool] = Field(
         description="Whether to redirect http traffic to https.", alias="redirect-https"
     )
-<<<<<<< HEAD
-    DO_VALIDATION = False
-
-INGRESS_REQUIRES_APP_SCHEMA = {
-    "type": "object",
-    "properties": {
-        "model": {"type": "string"},
-        "name": {"type": "string"},
-        "strip-prefix": {"type": "string"},
-        "redirect-https": {"type": "string"},
-        "scheme": {"type": "string", "pattern": "(http)|(https)"},
-    },
-    "required": ["model", "name"],
-}
-
-INGRESS_REQUIRES_UNIT_SCHEMA = {
-    "type": "object",
-    "properties": {
-        "host": {"type": "string"},
-        "port": {"type": "integer"},
-    },
-    "required": ["host", "port"],
-}
-
-INGRESS_PROVIDES_APP_SCHEMA = {
-    "type": "object",
-    "properties": {
-        "ingress": {"type": "object", "properties": {"url": {"type": "string"}}},
-    },
-    "required": ["ingress"],
-}
-
-try:
-    from typing import Literal, TypedDict
-except ImportError:
-    from typing_extensions import Literal, TypedDict  # py35 compat
-
-
-SchemeLiteral = Literal["http", "https"]
-
-# Model of the application data the requirer will need to provide.
-RequirerAppData = TypedDict(
-    "RequirerAppData",
-    {
-        "model": str,
-        "name": str,
-        "strip-prefix": bool,
-        "redirect-https": bool,
-        "scheme": SchemeLiteral,
-    },
-    total=False,
-)
-
-# Model of the data each requirer unit will need to provide.
-RequirerUnitData = TypedDict("RequirerUnitData", {"host": str, "port": int})
-
-# Provider ingress data model.
-ProviderIngressData = TypedDict("ProviderIngressData", {"url": str})
-# Provider application databag model.
-ProviderApplicationData = TypedDict("ProviderApplicationData", {"ingress": ProviderIngressData})  # type: ignore
-
-
-def _validate_data(data, schema):
-    """Checks whether `data` matches `schema`.
-
-    Will raise DataValidationError if the data is not valid, else return None.
-    """
-    if not DO_VALIDATION:
-        return
-    try:
-        jsonschema.validate(instance=data, schema=schema)
-    except jsonschema.ValidationError as e:
-        raise DataValidationError(data, schema) from e
-
-
-class DataValidationError(RuntimeError):
-=======
+
+    scheme: Optional[str] = Field(
+        default="http", description="What scheme to use in the generated ingress url"
+    )
+
+    @validator("scheme", pre=True)
+    def validate_scheme(cls, scheme):  # noqa: N805  # pydantic wants 'cls' as first arg
+        """Validate scheme arg."""
+        if scheme not in {"http", "https"}:
+            raise ValueError("invalid scheme: should be one of `http|https`")
+        return scheme
 
 
 class IngressRequirerUnitData(BaseModel, DatabagIOMixin):
@@ -285,7 +218,6 @@
 
 
 class DataValidationError(IngressError):
->>>>>>> 9f5d2ef9
     """Raised when data validation fails on IPU relation data."""
 
 
@@ -475,28 +407,11 @@
             raise NotReadyError(relation)
 
         databag = relation.data[app]
-<<<<<<< HEAD
-        remote_app_data: Dict[str, Any] = {}
-
-        for k in ("model", "name", "strip-prefix", "redirect-https", "scheme"):
-            v = databag.get(k)
-            if v is not None:
-                remote_app_data[k] = v
-
-        _validate_data(remote_app_data, INGRESS_REQUIRES_APP_SCHEMA)
-
-        # deserialize some strings to more pythonic types
-        remote_app_data["scheme"] = remote_app_data.get("scheme", "http")
-        for key in ["strip-prefix", "redirect-https"]:
-            remote_app_data[key] = bool(remote_app_data.get(key, "false") == "true")
-        return typing.cast(RequirerAppData, remote_app_data)
-=======
         try:
             return IngressRequirerAppData.load(databag)
         except pydantic.ValidationError:
             log.error(f"failed to validate remote app data for {app}", exc_info=True)
             raise
->>>>>>> 9f5d2ef9
 
     def get_data(self, relation: Relation) -> IngressRequirerData:
         """Fetch the remote (requirer) app and units' databags."""
@@ -698,30 +613,13 @@
         assert self.relation, "no relation"
 
         if self.unit.is_leader():
-<<<<<<< HEAD
-            app_data = {
-                "model": self.model.name,
-                "name": self.app.name,
-            }
-
-            if self._strip_prefix:
-                app_data["strip-prefix"] = "true"
-
-            if self._redirect_https:
-                app_data["redirect-https"] = "true"
-
-            if self._scheme:
-                app_data["scheme"] = self._scheme
-
-            _validate_data(app_data, INGRESS_REQUIRES_APP_SCHEMA)
-            self.relation.data[self.app].update(app_data)
-=======
             app_databag = self.relation.data[self.app]
             try:
                 IngressRequirerAppData.parse_obj(
                     {
                         "model": self.model.name,
                         "name": self.app.name,
+                        "scheme": self._scheme,
                         "strip_prefix": True if self._strip_prefix else None,
                         "redirect_https": True if self._redirect_https else None,
                     }
@@ -731,7 +629,6 @@
                 msg = "failed to validate app data"
                 log.error(msg, exc_info=True)
                 raise DataValidationError(msg) from e
->>>>>>> 9f5d2ef9
 
         if not host:
             host = socket.getfqdn()
