--- conflicted
+++ resolved
@@ -51,18 +51,7 @@
 import logging
 from typing import Dict, Optional, Tuple, TypeVar, Union
 
-<<<<<<< HEAD
 import ops.model
-=======
-try:
-    import jsonschema
-except ModuleNotFoundError:
-    raise Exception(
-        "The ingress_per_unit library needs the jsonschema package as dependency; "
-        "add 'jsonschema' to the 'requirements.txt' of your charm."
-    )
-
->>>>>>> 5b42a514
 import yaml
 from ops.charm import CharmBase, RelationBrokenEvent, RelationEvent
 from ops.framework import EventSource, Object, ObjectEvents
