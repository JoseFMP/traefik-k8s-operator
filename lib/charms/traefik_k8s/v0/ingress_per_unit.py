--- conflicted
+++ resolved
@@ -47,47 +47,21 @@
 ```
 """
 import logging
-<<<<<<< HEAD
-import typing
-from functools import cached_property
-from typing import Optional
-
-import jsonschema
-import yaml
-from ops.charm import CharmBase, RelationEvent
-=======
 from typing import Dict, Optional, Tuple, TypeVar, Union
 
 import ops.model
 import yaml
 from ops.charm import CharmBase, RelationBrokenEvent, RelationEvent
->>>>>>> 701dbe3f
 from ops.framework import EventSource, Object, ObjectEvents
 from ops.model import (
     ActiveStatus,
     Application,
     BlockedStatus,
     Relation,
-<<<<<<< HEAD
-    Unit,
-    WaitingStatus,
-)
-
-try:
-    # introduced in 3.9
-    from functools import cache  # type: ignore
-except ImportError:
-    from functools import lru_cache
-
-    cache = lru_cache(maxsize=None)
-=======
     StatusBase,
     Unit,
     WaitingStatus,
 )
->>>>>>> 701dbe3f
-
-__all__ = ("IPUBase", "IngressPerUnitProvider", "IngressPerUnitRequirer")
 
 # The unique Charmhub library identifier, never change it
 LIBID = "7ef06111da2945ed84f4f5d4eb5b353a"  # can't register a library until the charm is in the store 9_9
@@ -101,14 +75,6 @@
 
 log = logging.getLogger(__name__)
 
-<<<<<<< HEAD
-# ======================= #
-#      LIBRARY GLOBS      #
-# ======================= #
-
-INTERFACE = "ingress_per_unit"
-ENDPOINT = INTERFACE.replace("_", "-")
-=======
 try:
     import jsonschema
 
@@ -127,7 +93,6 @@
 RELATION_INTERFACE = "ingress_per_unit"
 DEFAULT_RELATION_NAME = RELATION_INTERFACE.replace("_", "-")
 
->>>>>>> 701dbe3f
 INGRESS_REQUIRES_UNIT_SCHEMA = {
     "type": "object",
     "properties": {
@@ -146,16 +111,12 @@
             "patternProperties": {
                 "": {
                     "type": "object",
-<<<<<<< HEAD
-                    "properties": {"url": {"type": "string"}},
-=======
                     "properties": {
                         # Optional key for backwards compatibility
                         # with legacy requirers based on SDI
                         "_supported_versions": {"type": "string"},
                         "url": {"type": "string"},
                     },
->>>>>>> 701dbe3f
                     "required": ["url"],
                 }
             },
@@ -165,109 +126,6 @@
 }
 
 
-<<<<<<< HEAD
-# ======================= #
-#  SERIALIZATION UTILS    #
-# ======================= #
-
-
-def _deserialize_data(data):
-    # return json.loads(data) # TODO port to json
-    return yaml.safe_load(data)
-
-
-def _serialize_data(data):
-    # return json.dumps(data) # TODO port to json
-    return yaml.safe_dump(data, indent=2)
-
-
-def _validate_data(data, schema):
-    try:
-        jsonschema.validate(instance=data, schema=schema)
-    except jsonschema.ValidationError as e:
-        raise DataValidationError(data, schema) from e
-
-
-# ======================= #
-#       EXCEPTIONS        #
-# ======================= #
-
-
-class IngressPerUnitException(RuntimeError):
-    """Base class for errors raised by Ingress Per Unit."""
-
-
-class DataValidationError(IngressPerUnitException):
-    """Raised when data validation fails on IPU relation data."""
-
-
-class RelationException(IngressPerUnitException):
-    """Base class for relation exceptions from this library.
-
-    Attributes:
-        relation: The Relation which caused the exception.
-        entity: The Application or Unit which caused the exception.
-    """
-
-    def __init__(self, relation: Relation, entity: typing.Union[Application, Unit]):
-        super().__init__(relation)
-        self.args = (
-            f"There is an error with the relation {relation.name}:"
-            f"{relation.id} from {entity.name}",
-        )
-        self.relation = relation
-        self.entity = entity
-
-
-class RelationDataMismatchError(RelationException):
-    """Data from different units do not match where they should."""
-
-
-class RelationPermissionError(IngressPerUnitException):
-    """Ingress is requested to do something for which it lacks permissions."""
-
-    def __init__(self, relation: Relation, entity: typing.Union[Application, Unit]):
-        self.args = (
-            f"Unable to write data to {relation.name}:{relation.id} for " f"{entity.name}",
-        )
-        self.relation = relation
-
-
-# ======================= #
-#         EVENTS          #
-# ======================= #
-
-
-class RelationAvailableEvent(RelationEvent):
-    """Event triggered when a relation is ready for requests."""
-
-
-class RelationFailedEvent(RelationEvent):
-    """Event triggered when something went wrong with a relation."""
-
-
-class RelationReadyEvent(RelationEvent):
-    """Event triggered when a remote relation has the expected data."""
-
-
-class RelationBrokenEvent(RelationEvent):
-    """Event triggered when a remote relation has the expected data."""
-
-
-class IPUEvents(ObjectEvents):
-    """Container for events for IngressPerUnit."""
-
-    available = EventSource(RelationAvailableEvent)
-    ready = EventSource(RelationReadyEvent)
-    failed = EventSource(RelationFailedEvent)
-    broken = EventSource(RelationBrokenEvent)
-
-
-class IngressPerUnitRequestEvent(RelationEvent):
-    """Event representing an incoming request.
-
-    This is equivalent to the "ready" event.
-=======
 # TYPES
 try:
     from typing import TypedDict
@@ -293,7 +151,6 @@
     """Checks whether `data` matches `schema`.
 
     Will raise DataValidationError if the data is not valid, else return None.
->>>>>>> 701dbe3f
     """
     if not DO_VALIDATION:
         return
@@ -303,29 +160,14 @@
         raise DataValidationError(data, schema) from e
 
 
-<<<<<<< HEAD
-class IngressPerUnitProviderEvents(IPUEvents):
-    """Container for IUP events."""
-=======
 # EXCEPTIONS
 class DataValidationError(RuntimeError):
     """Raised when data validation fails on IPU relation data."""
->>>>>>> 701dbe3f
 
 
 class RelationException(RuntimeError):
     """Base class for relation exceptions from this library.
 
-<<<<<<< HEAD
-class IPUBase(Object):
-    """Base class for IPU."""
-
-    _IPUEvtType = typing.TypeVar("_IPUEvtType", bound=IPUEvents)
-    on: _IPUEvtType
-
-    def __init__(self, charm: CharmBase, endpoint: str = ENDPOINT):
-        """Constructor for IngressPerUnitProvider.
-=======
     Attributes:
         relation: The Relation which caused the exception.
         entity: The Application or Unit which caused the exception.
@@ -388,21 +230,12 @@
 
     def __init__(self, charm: CharmBase, relation_name: str = DEFAULT_RELATION_NAME):
         """Constructor for _IngressPerUnitBase.
->>>>>>> 701dbe3f
 
         Args:
             charm: The charm that is instantiating the instance.
             relation_name: The name of the relation name to bind to
                 (defaults to "ingress-per-unit").
         """
-<<<<<<< HEAD
-        super().__init__(charm, endpoint)
-        self.charm = charm
-        self.endpoint = endpoint
-
-        observe = self.framework.observe
-        rel_events = charm.on[endpoint]
-=======
         super().__init__(charm, relation_name)
         self.charm: CharmBase = charm
 
@@ -412,57 +245,12 @@
 
         observe = self.framework.observe
         rel_events = charm.on[relation_name]
->>>>>>> 701dbe3f
         observe(rel_events.relation_created, self._handle_relation)
         observe(rel_events.relation_joined, self._handle_relation)
         observe(rel_events.relation_changed, self._handle_relation)
         observe(rel_events.relation_broken, self._handle_relation_broken)
         observe(charm.on.leader_elected, self._handle_upgrade_or_leader)
         observe(charm.on.upgrade_charm, self._handle_upgrade_or_leader)
-<<<<<<< HEAD
-
-    @property
-    def app(self):
-        """Shortcut to self.charm.app."""
-        return self.charm.app
-
-    @property
-    def unit(self):
-        """Shortcut to self.charm.unit."""
-        return self.charm.unit
-
-    # @cached_property
-    @property
-    def relations(self):
-        """The list of Relation instances associated with this endpoint."""
-        return list(self.charm.model.relations[self.endpoint])
-
-    def _handle_relation(self, event):
-        if self.is_ready(event.relation):
-            self.on.ready.emit(event.relation)
-        elif self.is_available(event.relation):
-            self.on.available.emit(event.relation)
-        elif self.is_failed(event.relation):
-            self.on.failed.emit(event.relation)
-
-    @cache
-    def get_status(self, relation: Relation):
-        """Get the suggested status for the given Relation."""
-        if self.is_failed(relation):
-            return BlockedStatus(f"Error handling relation: {relation.name}")
-        elif not self.is_available(relation):
-            return WaitingStatus(f"Waiting on relation: {relation.name}")
-        elif not self.is_ready(relation):
-            return WaitingStatus(f"Waiting on relation: {relation.name}")
-        return ActiveStatus()
-
-    def _handle_relation_broken(self, event):
-        self.on.broken.emit(event.relation)
-
-    def _handle_upgrade_or_leader(self, event):
-        pass
-=======
->>>>>>> 701dbe3f
 
     @property
     def relations(self):
@@ -510,214 +298,6 @@
         if relation is None:
             return any(map(self.is_available, self.relations))
 
-<<<<<<< HEAD
-    @cache
-    def is_available(self, relation: Relation = None):
-        """Check whether the given relation is available.
-
-        Or any relation if not specified.
-        """
-        if relation is None:
-            return any(self.is_available(relation) for relation in self.relations)
-        if relation.app.name == "":  # type: ignore
-            # Juju doesn't provide JUJU_REMOTE_APP during relation-broken
-            # hooks. See https://github.com/canonical/operator/issues/693
-            return False
-        return True
-
-    @cache
-    def is_ready(self, relation: Relation = None):
-        """Checks whether the given relation is ready.
-
-        Or any relation if not specified.
-        A given relation is ready if the remote side has sent valid data.
-        """
-        if relation is None:
-            return any(self.is_ready(relation) for relation in self.relations)
-
-        if relation.app.name == "":  # type: ignore
-            # Juju doesn't provide JUJU_REMOTE_APP during relation-broken
-            # hooks. See https://github.com/canonical/operator/issues/693
-            return False
-
-    def is_failed(self, relation: Relation = None):
-        """Checks whether the given relation is failed.
-
-        Or any relation if not specified.
-        """
-        raise NotImplementedError("implement in subclass")
-
-
-class IngressPerUnitProvider(IPUBase):
-    """Implementation of the provider of ingress_per_unit."""
-
-    on = IngressPerUnitProviderEvents()
-
-    def __init__(self, charm: CharmBase, endpoint: str = ENDPOINT):
-        """Constructor for IngressPerUnitProvider.
-
-        Args:
-            charm: The charm that is instantiating the instance.
-            endpoint: The name of the relation endpoint to bind to
-                (defaults to "ingress-per-unit").
-        """
-        super().__init__(charm, endpoint)
-        observe = self.framework.observe
-        observe(self.on.ready, self._emit_request_event)
-
-    @cache
-    def is_ready(self, relation: Relation = None):
-        """Checks whether the given relation is ready.
-
-        Or any relation if not specified.
-        A given relation is ready if the remote side has sent valid data.
-        """
-        if relation is None:
-            return any(self.is_ready(relation) for relation in self.relations)
-
-        if super().is_ready(relation) is False:
-            return False
-
-        try:
-            data = self._fetch_ingress_data(relation)
-        except Exception as e:
-            log.exception(e)
-            return False
-
-        own_entities = (self.app, self.unit)
-        return any(data[entity] for entity in data if entity not in own_entities)
-
-    @cache
-    def is_failed(self, relation: Relation = None):
-        """Checks whether the given relation is failed.
-
-        Or any relation if not specified.
-        """
-        if relation is None:
-            return any(self.is_failed(relation) for relation in self.relations)
-
-        if not relation.units or relation.app.name == "":
-            # Juju doesn't provide JUJU_REMOTE_APP during relation-broken
-            # hooks. See https://github.com/canonical/operator/issues/693
-            return False
-
-        try:
-            # grab the data and validate it; might raise
-            data = self._fetch_ingress_data(relation, validate=True)
-        except DataValidationError as e:
-            log.warning(f"Failed to validate relation data: {e}")
-            return True
-
-        # verify that all remote units (requirer's side) publish the same
-        # model/port
-        prev_fields = None
-        for unit in relation.units:
-            if not data[unit]:
-                continue
-            new_fields = {field: data[unit][field] for field in ("model", "port")}
-            if prev_fields is None:
-                prev_fields = new_fields
-            if new_fields != prev_fields:
-                raise RelationDataMismatchError(relation, unit)
-        return False
-
-    def get_request(self, relation: Relation):
-        """Get the IngressRequest for the given Relation."""
-        return IngressRequest(self, relation, self._fetch_ingress_data(relation))
-
-    def _fetch_ingress_data(self, relation: Relation, validate=False):
-        """Fetch and validate the databags.
-
-        For the provider side: the application databag.
-        For the requirer side: the unit databag.
-        """
-        this_unit = self.unit
-        this_app = self.app
-
-        if not relation.app or not relation.app.name:
-            # Handle edge case where remote app name can be missing.
-            return {relation.app: {}, this_app: {}, this_unit: {}}
-
-        ingress_data: dict = {}
-        # we start by looking at the provider's app databag
-        if this_unit.is_leader():
-            # only leaders can read their app's data
-            data = relation.data[this_app].get("data")
-            deserialized = {}
-            if data:
-                deserialized = _deserialize_data(data)
-                if validate:
-                    _validate_data(deserialized, INGRESS_PROVIDES_APP_SCHEMA)
-            ingress_data[this_app] = deserialized
-        else:
-            # non-leader units cannot read/write the app databag
-            ingress_data[this_app] = {}
-
-        # then look at the requirer's (thus remote) unit databags
-        remote_units = [
-            obj for obj in relation.data if isinstance(obj, Unit) and obj is not this_unit
-        ]
-
-        for remote_unit in remote_units:
-            remote_data = relation.data[remote_unit].get("data")
-            remote_deserialized = {}
-            if remote_data:
-                remote_deserialized = _deserialize_data(remote_data)
-                if validate:
-                    _validate_data(remote_deserialized, INGRESS_REQUIRES_UNIT_SCHEMA)
-            ingress_data[remote_unit] = remote_deserialized
-
-        return ingress_data
-
-    def publish_ingress_data(
-        self, relation: Relation, data: typing.Dict[typing.Union[Unit, Application], dict]
-    ):
-        """Publish ingress data to the relation databag."""
-        this_app = self.app
-        this_unit = self.unit
-
-        old_data = self._fetch_ingress_data(relation, validate=False)
-        for entity in data:
-
-            # validation step 1: check that we are not changing anything
-            # except the data buckets we have access to
-            if entity not in (this_app, this_unit):
-                # check that we're not attempting to push new data to remote
-                # units or apps
-                if data[entity] != old_data.get(entity):
-                    raise RelationPermissionError(relation, this_unit)
-                continue
-
-            # validation step 2: only leaders can write app data
-            if entity is this_app and not this_unit.is_leader():
-                raise RelationPermissionError(relation, this_unit)
-
-            # validation step 3: if the data is meant for our application,
-            # check that the data itself is valid (as per schema);
-            # if it is, push it
-            if entity is this_app:
-                this_app_data = data[this_app]
-                _validate_data(this_app_data, INGRESS_PROVIDES_APP_SCHEMA)
-
-                # if all is well, write the data
-                relation.data[this_app]["data"] = _serialize_data(this_app_data)
-
-            # repeat for unit
-            elif entity is this_unit:
-                this_unit_data = data[this_unit]
-                _validate_data(this_unit_data, INGRESS_PROVIDES_APP_SCHEMA)
-
-                relation.data[this_unit]["data"] = _serialize_data(this_unit_data)
-
-    @property
-    def proxied_endpoints(self):
-        """Returns the ingress settings provided to units by this provider.
-
-        For example, when this IngressPerUnitProvider has provided the
-        `http://foo.bar/my-model.my-app-1` and
-        `http://foo.bar/my-model.my-app-2` URLs to the two units of the
-        my-app application, the returned dictionary will be:
-=======
         if not relation.app.name:
             # Juju doesn't provide JUJU_REMOTE_APP during relation-broken
             # hooks. See https://github.com/canonical/operator/issues/693.
@@ -749,7 +329,6 @@
         Or any relation if not specified.
         """
         raise NotImplementedError("implement in subclass")
->>>>>>> 701dbe3f
 
 
 class IngressPerUnitProvider(_IngressPerUnitBase):
@@ -769,14 +348,8 @@
         observe = self.framework.observe
         observe(self.charm.on[relation_name].relation_joined, self._share_version_info)
 
-<<<<<<< HEAD
-        for ingress_relation in self.relations:
-            data = self._fetch_ingress_data(ingress_relation)
-            results.update(data[self.charm.app].get("ingress", {}))
-=======
     def _share_version_info(self, event):
         """Backwards-compatibility shim for version negotiation.
->>>>>>> 701dbe3f
 
         Allows older versions of IPU (requirer side) to interact with this
         provider without breaking.
@@ -797,16 +370,8 @@
         if relation is None:
             return any(map(self.is_ready, self.relations))
 
-<<<<<<< HEAD
-    def __init__(self, provider: IngressPerUnitProvider, relation: Relation, data):
-        """Construct an IngressRequest."""
-        self._provider = provider
-        self._relation = relation
-        self._data = data
-=======
         if not super().is_ready(relation):
             return False
->>>>>>> 701dbe3f
 
         try:
             _, requirer_unit_data = self._fetch_relation_data(relation)
@@ -833,19 +398,12 @@
             # Relations without requiring units cannot be in failed state
             return False
 
-<<<<<<< HEAD
-    @cached_property
-    def units(self):
-        """The remote units."""
-        return sorted(self._relation.units, key=lambda unit: unit.name)
-=======
         try:
             # grab the data and validate it; might raise
             _, requirer_unit_data = self._fetch_relation_data(relation)
         except DataValidationError as e:
             log.warning("Failed to validate relation data for {} relation: {}".format(relation, e))
             return True
->>>>>>> 701dbe3f
 
         # verify that all remote units (requirer's side) publish the same model.
         # We do not validate the port because, in case of changes to the configuration
@@ -861,12 +419,7 @@
                 elif expected_model != remote_model:
                     raise RelationDataMismatchError(relation, remote_unit)
 
-<<<<<<< HEAD
-    def get_unit_name(self, unit: Unit) -> Optional[str]:
-        """The name of the remote unit.
-=======
         return False
->>>>>>> 701dbe3f
 
     def is_unit_ready(self, relation: Relation, unit: Unit) -> bool:
         """Report whether the given unit has shared data in its unit data bag."""
@@ -880,24 +433,6 @@
             return True
         return False
 
-<<<<<<< HEAD
-    def _get_data_from_first_unit(self, key: str):
-        return self._get_unit_data(self.units[0], key)
-
-    def _get_unit_data(self, unit: Unit, key: str):
-        if unit in self.units:
-            unit_data = self._data[unit]
-
-            if key in unit_data:
-                return unit_data[key]
-            else:
-                log.warning(f'unable to get {key!r} from {unit}: '
-                            f'key not in relation databag')
-        else:
-            log.warning(f'unable to get unit data for {unit}: '
-                        f'unit is not in relation')
-        return None
-=======
     def get_data(self, relation: Relation, unit: Unit) -> "RequirerData":
         """Fetch the data shared by the specified unit on the relation (Requirer side)."""
         data = yaml.safe_load(relation.data[unit]["data"])
@@ -993,7 +528,6 @@
     @property
     def proxied_endpoints(self) -> dict:
         """The ingress settings provided to units by this provider.
->>>>>>> 701dbe3f
 
         For example, when this IngressPerUnitProvider has provided the
         `http://foo.bar/my-model.my-app-1` and
@@ -1011,21 +545,6 @@
         }
         ```
         """
-<<<<<<< HEAD
-        # Can't use `unit.name` because with cross-model-relations it's a UUID.
-        if not self.units:
-            log.exception("This app has no units; cannot respond.")
-            raise RelationException(self._relation, self.app)
-
-        remote_unit_name = self.get_unit_name(unit)
-
-        # FIXME: this should not happen in production
-        assert remote_unit_name, f"unable to get remote unit name for {unit}"
-
-        ingress = self._data[self._provider.charm.app].setdefault("ingress", {})
-        ingress.setdefault(remote_unit_name, {})["url"] = url
-        self._provider.publish_ingress_data(self._relation, self._data)
-=======
         results = {}
 
         for ingress_relation in self.relations:
@@ -1033,28 +552,19 @@
             results.update(provider_app_data)
 
         return results
->>>>>>> 701dbe3f
 
 
 class IngressPerUnitConfigurationChangeEvent(RelationEvent):
     """Event representing a change in the data sent by the ingress."""
 
 
-<<<<<<< HEAD
-class IngressPerUnitRequirerEvents(IPUEvents):
-=======
 class IngressPerUnitRequirerEvents(IngressPerUnitEvents):
->>>>>>> 701dbe3f
     """Container for IUP events."""
 
     ingress_changed = EventSource(IngressPerUnitConfigurationChangeEvent)
 
 
-<<<<<<< HEAD
-class IngressPerUnitRequirer(IPUBase):
-=======
 class IngressPerUnitRequirer(_IngressPerUnitBase):
->>>>>>> 701dbe3f
     """Implementation of the requirer of ingress_per_unit."""
 
     on = IngressPerUnitRequirerEvents()
@@ -1062,11 +572,7 @@
     def __init__(
         self,
         charm: CharmBase,
-<<<<<<< HEAD
-        endpoint: str = ENDPOINT,
-=======
         relation_name: str = DEFAULT_RELATION_NAME,
->>>>>>> 701dbe3f
         *,
         host: str = None,
         port: int = None,
@@ -1080,11 +586,7 @@
 
         Args:
             charm: the charm that is instantiating the library.
-<<<<<<< HEAD
-            endpoint: the name of the relation endpoint to bind to
-=======
             relation_name: the name of the relation name to bind to
->>>>>>> 701dbe3f
                 (defaults to "ingress-per-unit"; relation must be of interface
                 type "ingress_per_unit" and have "limit: 1")
             host: Hostname to be used by the ingress provider to address the
@@ -1093,11 +595,7 @@
         Request Args:
             port: the port of the service
         """
-<<<<<<< HEAD
-        super().__init__(charm, endpoint)
-=======
         super().__init__(charm, relation_name)
->>>>>>> 701dbe3f
 
         # if instantiated with a port, and we are related, then
         # we immediately publish our ingress data  to speed up the process.
@@ -1105,13 +603,10 @@
             self._auto_data = host, port
         else:
             self._auto_data = None
-<<<<<<< HEAD
-=======
 
         # Workaround for SDI not marking the EndpointWrapper as not
         # ready upon a relation broken event
         self.is_relation_broken = False
->>>>>>> 701dbe3f
 
         self.framework.observe(
             self.charm.on[self.relation_name].relation_changed, self._emit_ingress_change_event
@@ -1130,23 +625,15 @@
 
     def _publish_auto_data(self, relation: Relation):
         if self._auto_data and self.is_available(relation):
-<<<<<<< HEAD
-            self._publish_ingress_data(*self._auto_data)
-=======
             host, port = self._auto_data
             self.provide_ingress_requirements(host=host, port=port)
->>>>>>> 701dbe3f
 
     @property
     def relation(self) -> Optional[Relation]:
         """The established Relation instance, or None if still unrelated."""
         return self.relations[0] if self.relations else None
 
-<<<<<<< HEAD
-    def is_ready(self, relation: Relation = None):
-=======
     def is_ready(self, relation: Relation = None) -> bool:
->>>>>>> 701dbe3f
         """Checks whether the given relation is ready.
 
         Or any relation if not specified.
@@ -1157,12 +644,7 @@
 
         return bool(self.url)
 
-<<<<<<< HEAD
-    @cache
-    def is_failed(self, relation: Relation = None):
-=======
     def is_failed(self, relation: Relation = None) -> bool:
->>>>>>> 701dbe3f
         """Checks whether the given relation is failed.
 
         Or any relation if not specified.
@@ -1171,26 +653,13 @@
             return False
 
         if relation is None:
-<<<<<<< HEAD
-            return any(self.is_failed(relation) for relation in self.relations)
-
-        if not relation.units or relation.app.name == "":
-=======
             return any(map(self.is_failed, self.relations))
 
         if not relation.app.name:  # type: ignore
->>>>>>> 701dbe3f
             # Juju doesn't provide JUJU_REMOTE_APP during relation-broken
             # hooks. See https://github.com/canonical/operator/issues/693
             return False
 
-<<<<<<< HEAD
-        try:
-            # grab the data and validate it; might raise
-            raw = self.relation.data[self.unit].get("data")
-        except Exception as e:
-            log.exception(f"Error accessing relation databag: {e}")
-=======
         if not relation.units:
             return False
 
@@ -1199,24 +668,15 @@
             raw = self.relation.data[self.unit].get("data")
         except Exception:
             log.exception("Error accessing relation databag")
->>>>>>> 701dbe3f
             return True
 
         if raw:
             # validate data
-<<<<<<< HEAD
-            data = _deserialize_data(raw)
-            try:
-                _validate_data(data, INGRESS_REQUIRES_UNIT_SCHEMA)
-            except jsonschema.ValidationError as e:
-                log.exception(f"Error validating relation data: {e}")
-=======
             data = yaml.safe_load(raw)
             try:
                 _validate_data(data, INGRESS_REQUIRES_UNIT_SCHEMA)
             except DataValidationError:
                 log.exception("Error validating relation data")
->>>>>>> 701dbe3f
                 return True
 
         return False
@@ -1228,26 +688,8 @@
         # TODO Avoid spurious events, emit only when URL changes
         self.on.ingress_changed.emit(self.relation)
 
-<<<<<<< HEAD
-    def _publish_ingress_data(self, host: Optional[str], port: int):
-        if not host:
-            binding = self.charm.model.get_binding(self.endpoint)
-            host = str(binding.network.bind_address)
-
-        data = {
-            "model": self.model.name,
-            "name": self.unit.name,
-            "host": host,
-            "port": port,
-        }
-        self.relation.data[self.unit]["data"] = _serialize_data(data)
-
-    def request(self, *, host: str = None, port: int):
-        """Request ingress to this unit.
-=======
     def provide_ingress_requirements(self, *, host: str = None, port: int):
         """Publishes the data that Traefik needs to provide ingress.
->>>>>>> 701dbe3f
 
         Args:
             host: Hostname to be used by the ingress provider to address the
@@ -1255,11 +697,6 @@
              instead
             port: the port of the service (required)
         """
-<<<<<<< HEAD
-        self._publish_ingress_data(host, port)
-
-    @cached_property
-=======
         if not host:
             binding = self.charm.model.get_binding(self.relation_name)
             host = str(binding.network.bind_address)
@@ -1274,22 +711,12 @@
         self.relation.data[self.unit]["data"] = yaml.safe_dump(data)
 
     @property
->>>>>>> 701dbe3f
     def urls(self) -> dict:
         """The full ingress URLs to reach every unit.
 
         May return an empty dict if the URLs aren't available yet.
         """
         relation = self.relation
-<<<<<<< HEAD
-        if not relation:
-            return {}
-        raw = relation.data.get(relation.app, {}).get("data")
-        if not raw:
-            return {}
-
-        data = _deserialize_data(raw)
-=======
         if not relation or self.is_relation_broken:
             return {}
 
@@ -1303,7 +730,6 @@
             return {}
 
         data = yaml.safe_load(raw)
->>>>>>> 701dbe3f
         _validate_data(data, INGRESS_PROVIDES_APP_SCHEMA)
 
         ingress = data.get("ingress", {})
