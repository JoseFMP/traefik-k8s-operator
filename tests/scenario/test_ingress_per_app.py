--- conflicted
+++ resolved
@@ -128,14 +128,7 @@
 
     ipa = Relation(
         "ingress",
-<<<<<<< HEAD
-        remote_app_data={"model": "test-model", "name": "remote/0", "scheme": scheme},
-=======
-        remote_app_data={
-            "model": "test-model",
-            "name": "remote",
-        },
->>>>>>> 9f5d2ef9
+        remote_app_data={"model": "test-model", "name": "remote", "scheme": scheme},
         remote_units_data={n: _get_mock_data(n) for n in range(n_units)},
         relation_id=1,
     )
