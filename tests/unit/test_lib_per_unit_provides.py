# Copyright 2022 Canonical Ltd.
# See LICENSE file for licensing details.

from textwrap import dedent
from unittest.mock import Mock

import pytest
from charms.traefik_k8s.v0.ingress_per_unit import (
    IngressPerUnitProvider,
    RelationPermissionError,
)
from ops.charm import CharmBase
from ops.model import Binding
from ops.testing import Harness
from test_lib_helpers import MockIPURequirer


class MockProviderCharm(CharmBase):
    META = dedent(
        """\
        name: test-provider
        provides:
          ingress-per-unit:
            interface: ingress_per_unit
            limit: 1
        """
    )

    def __init__(self, *args, **kwargs):
        super().__init__(*args, **kwargs)
        self.ipu = IngressPerUnitProvider(self)


@pytest.fixture(autouse=True, scope="function")
def patch_network(monkeypatch):
    monkeypatch.setattr(Binding, "network", Mock(bind_address="10.10.10.10"))


@pytest.fixture(scope="function")
def harness():
    harness = Harness(MockProviderCharm, meta=MockProviderCharm.META)
    harness._backend.model_name = "test-model"
    harness.begin_with_initial_hooks()
    return harness


@pytest.fixture(scope="function")
def requirer(harness):
    return MockIPURequirer(harness)


@pytest.fixture(scope="function")
def provider(harness):
    provider = harness.charm.ipu
    return provider


def test_ingress_unit_provider_uninitialized(provider, requirer):
    assert not provider.is_available()
    assert not provider.is_ready()
    assert not provider.is_failed()
    assert not requirer.is_available()
    assert not requirer.is_ready()
    assert not requirer.is_failed()


@pytest.mark.parametrize("leader", (True, False))
def test_ingress_unit_provider_related(provider, requirer, harness, leader):
<<<<<<< HEAD
    relation = requirer.relate()
    if leader:
        # no app data to write yet, so leadership shouldn't matter.
        harness.set_leader(True)
=======
    harness.set_leader(leader)
    relation = requirer.relate()
>>>>>>> 701dbe3f

    assert provider.is_available(relation)
    assert not provider.is_ready(relation)
    assert not provider.is_failed(relation)
    assert requirer.is_available(relation)
    assert not requirer.is_ready(relation)
    assert not requirer.is_failed(relation)


<<<<<<< HEAD
def test_ingress_unit_provider_request(provider, requirer, harness):
    relation = requirer.relate()
    requirer.request(port=80)
=======
@pytest.mark.parametrize("leader", (True, False))
def test_ingress_unit_provider_supported_versions_shim(provider, requirer, harness, leader):
    harness.set_leader(leader)
    relation = requirer.relate()
    if leader:
        assert relation.data[provider.charm.app]["_supported_versions"] == "- v1"


def test_ingress_unit_provider_request(provider, requirer, harness):
    relation = requirer.relate()
    requirer.provide_ingress_requirements(port=80)
>>>>>>> 701dbe3f
    assert provider.is_available(relation)
    assert provider.is_ready(relation)
    assert not provider.is_failed(relation)
    assert requirer.is_available(relation)
    assert not requirer.is_ready(relation)
    assert not requirer.is_failed(relation)


<<<<<<< HEAD
def test_ingress_unit_provider_request_response_nonleader(provider, requirer, harness):
    relation = requirer.relate()
    requirer.request(port=80)
    request = provider.get_request(relation)
    assert request.units[0] is requirer.charm.unit
    assert request.app_name == "ingress-per-unit-remote"
    # fails because unit isn't leader
    with pytest.raises(RelationPermissionError):
        request.respond(requirer.charm.unit, "http://url/")


def test_ingress_unit_provider_request_response(provider, requirer, harness):
    relation = requirer.relate()
    harness.set_leader(True)
    requirer.request(port=80)
    request = provider.get_request(relation)
    assert request.units[0] is requirer.charm.unit
    assert request.app_name == "ingress-per-unit-remote"
    request.respond(requirer.charm.unit, "http://url/")
=======
@pytest.mark.parametrize("port, host", ((80, "1.1.1.1"), (81, "10.1.10.1")))
def test_ingress_unit_provider_request_response_nonleader(provider, requirer, harness, port, host):
    provider: IngressPerUnitProvider
    relation = requirer.relate()
    requirer.provide_ingress_requirements(port=port, host=host)

    unit_data = provider.get_data(relation, requirer.charm.unit)
    assert unit_data["model"] == requirer.charm.model.name
    assert unit_data["name"] == requirer.charm.unit.name
    assert unit_data["host"] == host
    assert unit_data["port"] == port

    # fail because unit isn't leader
    with pytest.raises(RelationPermissionError):
        provider.publish_url(relation, unit_data["name"], "http://url/")


@pytest.mark.parametrize("url", ("http://url/", "http://url2/"))
def test_ingress_unit_provider_request_response(provider, requirer, harness, url):
    relation = requirer.relate()
    harness.set_leader(True)
    requirer.provide_ingress_requirements(port=80)

    provider.publish_url(relation, requirer.unit.name, url)
>>>>>>> 701dbe3f
    assert requirer.is_available(relation)
    assert requirer.is_ready(relation)
    assert not requirer.is_failed(relation)
    assert requirer.urls == {"ingress-per-unit-remote/0": url}
    assert requirer.url == url<|MERGE_RESOLUTION|>--- conflicted
+++ resolved
@@ -66,15 +66,8 @@
 
 @pytest.mark.parametrize("leader", (True, False))
 def test_ingress_unit_provider_related(provider, requirer, harness, leader):
-<<<<<<< HEAD
-    relation = requirer.relate()
-    if leader:
-        # no app data to write yet, so leadership shouldn't matter.
-        harness.set_leader(True)
-=======
     harness.set_leader(leader)
     relation = requirer.relate()
->>>>>>> 701dbe3f
 
     assert provider.is_available(relation)
     assert not provider.is_ready(relation)
@@ -84,11 +77,6 @@
     assert not requirer.is_failed(relation)
 
 
-<<<<<<< HEAD
-def test_ingress_unit_provider_request(provider, requirer, harness):
-    relation = requirer.relate()
-    requirer.request(port=80)
-=======
 @pytest.mark.parametrize("leader", (True, False))
 def test_ingress_unit_provider_supported_versions_shim(provider, requirer, harness, leader):
     harness.set_leader(leader)
@@ -100,7 +88,6 @@
 def test_ingress_unit_provider_request(provider, requirer, harness):
     relation = requirer.relate()
     requirer.provide_ingress_requirements(port=80)
->>>>>>> 701dbe3f
     assert provider.is_available(relation)
     assert provider.is_ready(relation)
     assert not provider.is_failed(relation)
@@ -109,27 +96,6 @@
     assert not requirer.is_failed(relation)
 
 
-<<<<<<< HEAD
-def test_ingress_unit_provider_request_response_nonleader(provider, requirer, harness):
-    relation = requirer.relate()
-    requirer.request(port=80)
-    request = provider.get_request(relation)
-    assert request.units[0] is requirer.charm.unit
-    assert request.app_name == "ingress-per-unit-remote"
-    # fails because unit isn't leader
-    with pytest.raises(RelationPermissionError):
-        request.respond(requirer.charm.unit, "http://url/")
-
-
-def test_ingress_unit_provider_request_response(provider, requirer, harness):
-    relation = requirer.relate()
-    harness.set_leader(True)
-    requirer.request(port=80)
-    request = provider.get_request(relation)
-    assert request.units[0] is requirer.charm.unit
-    assert request.app_name == "ingress-per-unit-remote"
-    request.respond(requirer.charm.unit, "http://url/")
-=======
 @pytest.mark.parametrize("port, host", ((80, "1.1.1.1"), (81, "10.1.10.1")))
 def test_ingress_unit_provider_request_response_nonleader(provider, requirer, harness, port, host):
     provider: IngressPerUnitProvider
@@ -154,7 +120,6 @@
     requirer.provide_ingress_requirements(port=80)
 
     provider.publish_url(relation, requirer.unit.name, url)
->>>>>>> 701dbe3f
     assert requirer.is_available(relation)
     assert requirer.is_ready(relation)
     assert not requirer.is_failed(relation)
