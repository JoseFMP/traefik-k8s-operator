--- conflicted
+++ resolved
@@ -74,14 +74,7 @@
     relation = harness.model.get_relation("ingress", relation_id)
     assert provider.is_ready(relation)
 
-<<<<<<< HEAD
-    provider.publish_url(relation, "baz://foo.com")
-
-    ingress = harness.get_relation_data(relation_id, "test-provider")["ingress"]
-    assert yaml.safe_load(ingress) == {"url": "baz://foo.com"}
-=======
     provider.publish_url(relation, "https://foo.com")
 
     ingress = harness.get_relation_data(relation_id, "test-provider")["ingress"]
-    assert yaml.safe_load(ingress) == {"url": "https://foo.com"}
->>>>>>> 9f5d2ef9
+    assert yaml.safe_load(ingress) == {"url": "https://foo.com"}