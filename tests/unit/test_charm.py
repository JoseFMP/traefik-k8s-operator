# Copyright 2022 Canonical Ltd.
# See LICENSE file for licensing details.

import json
import socket
import unittest
from unittest.mock import Mock, patch

import ops.testing
import yaml
from charm import _STATIC_CONFIG_PATH, TraefikIngressCharm
from ops.charm import ActionEvent
from ops.model import ActiveStatus, Application, BlockedStatus, Relation, WaitingStatus
from ops.pebble import PathError
from ops.testing import Harness

ops.testing.SIMULATE_CAN_CONNECT = True


def relate(harness: Harness, per_app_relation: bool = False) -> Relation:
    interface_name = "ingress" if per_app_relation else "ingress-per-unit"
    relation_id = harness.add_relation(interface_name, "remote")
    harness.add_relation_unit(relation_id, "remote/0")
    relation = harness.model.get_relation(interface_name, relation_id)
    requirer.relation = relation
    requirer.local_app = harness.charm.app
    return relation


def _requirer_provide_ingress_requirements(
    harness: Harness,
    port: int,
    relation: Relation,
    host=socket.getfqdn(),
    mode="http",
    strip_prefix: bool = False,
    redirect_https: bool = False,
    per_app_relation: bool = False,
):
    # same as requirer.provide_ingress_requirements(port=port, host=host)s
<<<<<<< HEAD
    app_data = {
        "model": "test-model",
        "name": "remote/0",
        "mode": mode,
    }
=======
    app_data = {"model": "test-model", "name": "remote/0", "mode": mode, "port": str(port)}
>>>>>>> 90daf59d

    # Must set these to something, because when used with subTest, the previous relation data
    # must be overwritten: if a key is omitted, then a plain `update` would keep existing keys.
    # TODO also need to test what happens when any of these is not specified at all
    app_data["strip-prefix"] = "true" if strip_prefix else "false"
    app_data["redirect-https"] = "true" if redirect_https else "false"

<<<<<<< HEAD
    unit_data = {"port": str(port), "host": host}
=======
    unit_data = {"host": host}
>>>>>>> 90daf59d

    if not per_app_relation:
        app_data.update(unit_data)
    else:
        # do not emit this event, as we need to 'simultaneously'
        # update the remote unit and app databags
        with harness.hooks_disabled():
            harness.update_relation_data(relation.id, "remote/0", unit_data)

    harness.update_relation_data(
        relation.id,
        "remote" if per_app_relation else "remote/0",
        app_data,
    )
    return app_data


def _render_middlewares(*, strip_prefix: bool = False, redirect_https: bool = False) -> dict:
    middlewares = {}
    if redirect_https:
        middlewares.update({"redirectScheme": {"scheme": "https", "port": 443, "permanent": True}})
    if strip_prefix:
        middlewares.update(
            {
                "stripPrefix": {
                    "prefixes": ["/test-model-remote-0"],
                    "forceSlash": False,
                }
            }
        )
    return (
        {"middlewares": {"juju-sidecar-noprefix-test-model-remote-0": middlewares}}
        if middlewares
        else {}
    )


def _render_middlewares(*, strip_prefix: bool = False, redirect_https: bool = False) -> dict:
    middlewares = {}
    if redirect_https:
        middlewares.update({"redirectScheme": {"scheme": "https", "port": 443, "permanent": True}})
    if strip_prefix:
        middlewares.update(
            {
                "stripPrefix": {
                    "prefixes": ["/test-model-remote-0"],
                    "forceSlash": False,
                }
            }
        )
    return (
        {"middlewares": {"juju-sidecar-noprefix-test-model-remote-0": middlewares}}
        if middlewares
        else {}
    )


class _RequirerMock:
    local_app: Application = None
    relation: Relation = None

    def is_ready(self):
        try:
            return bool(self.url)
        except:  # noqa
            return False

    @property
    def ingress(self):
        return yaml.safe_load(self.relation.data[self.local_app]["ingress"])

    @property
    def url(self):
        try:
            return self.ingress.get("url", "") or self.ingress["remote/0"]["url"]
        except:  # noqa
            return None

    @property
    def urls(self):
        try:
            return {unit_name: ingr_["url"] for unit_name, ingr_ in self.ingress.items()}
        except:  # noqa
            return {}


requirer = _RequirerMock()


class TestTraefikIngressCharm(unittest.TestCase):
    def setUp(self):
        self.harness: Harness[TraefikIngressCharm] = Harness(TraefikIngressCharm)
        self.harness.set_model_name("test-model")
        self.addCleanup(self.harness.cleanup)

        patcher = patch.object(TraefikIngressCharm, "version", property(lambda *_: "0.0.0"))
        self.mock_version = patcher.start()
        self.addCleanup(patcher.stop)

    @patch("charm.KubernetesServicePatch", lambda *_, **__: None)
    def test_service_get(self):
        self.harness.update_config({"external_hostname": "testhostname"})
        self.harness.set_leader(True)
        self.harness.begin_with_initial_hooks()
        self.harness.container_pebble_ready("traefik")

        self.assertTrue(self.harness.charm._traefik_service_running)

    @patch("charm.KubernetesServicePatch", lambda *_, **__: None)
    def test_bad_routing_mode_config_and_recovery(self):
        """Test round-trip bootstrap and relation with a consumer."""
        self.harness.update_config({"external_hostname": "testhostname"})
        self.harness.set_leader(True)
        self.harness.begin_with_initial_hooks()

        self.harness.update_config(
            {
                "external_hostname": "testhostname",
                "routing_mode": "FOOBAR",
            }
        )

        self.harness.container_pebble_ready("traefik")

        self.assertEqual(
            self.harness.charm.unit.status,
            BlockedStatus("invalid routing mode: FOOBAR; see logs."),
        )

        self.harness.update_config(
            {
                "routing_mode": "path",
            }
        )

        self.assertEqual(self.harness.charm.unit.status, ActiveStatus())

    @patch("charm._get_loadbalancer_status", lambda **__: None)
    @patch("charm.KubernetesServicePatch", lambda *_, **__: None)
    def test_pebble_ready_without_gateway_address(self):
        """Test that requirers do not get addresses until the gateway address is available."""
        self.harness.set_leader(True)
        self.harness.begin_with_initial_hooks()

        self.assertEqual(
            self.harness.charm.unit.status, WaitingStatus("gateway address unavailable")
        )

        self.harness.container_pebble_ready("traefik")

        relation = relate(self.harness)
        _requirer_provide_ingress_requirements(
            harness=self.harness, relation=relation, host="10.1.10.1", port=9000
        )

        assert not requirer.is_ready()

        self.assertEqual(
            self.harness.charm.unit.status, WaitingStatus("gateway address unavailable")
        )

    @patch("charm._get_loadbalancer_status", lambda **__: "10.0.0.1")
    @patch("charm.KubernetesServicePatch", lambda *_, **__: None)
    def test_pebble_ready_with_joined_relations(self):
        self.harness.set_leader(True)
        self.harness.begin_with_initial_hooks()

        relation = relate(self.harness)
        _requirer_provide_ingress_requirements(
            harness=self.harness, relation=relation, host="10.1.10.1", port=9000
        )

        self.harness.container_pebble_ready("traefik")

        self.assertEqual(self.harness.charm.unit.status, ActiveStatus())

        self.assertEqual(
            requirer.urls,
            {"remote/0": "http://10.0.0.1:80/test-model-remote-0"},
        )
        self.assertEqual(self.harness.charm.unit.status, ActiveStatus())

    @patch("charm._get_loadbalancer_status", lambda **__: "10.0.0.1")
    @patch("charm.KubernetesServicePatch", lambda *_, **__: None)
    def test_gateway_address_change_with_joined_relations(self):
        self.harness.set_leader(True)
        self.harness.begin_with_initial_hooks()

        relation = relate(self.harness)
        _requirer_provide_ingress_requirements(
            harness=self.harness, relation=relation, host="10.1.10.1", port=9000
        )

        self.harness.container_pebble_ready("traefik")

        self.assertEqual(self.harness.charm.unit.status, ActiveStatus())

        self.assertEqual(
            requirer.urls,
            {"remote/0": "http://10.0.0.1:80/test-model-remote-0"},
        )
        self.assertEqual(self.harness.charm.unit.status, ActiveStatus())

        self.harness.update_config({"external_hostname": "testhostname"})

        self.assertEqual(
            requirer.urls,
            {"remote/0": "http://testhostname:80/test-model-remote-0"},
        )
        self.assertEqual(self.harness.charm.unit.status, ActiveStatus())

    @patch("charm._get_loadbalancer_status", lambda **__: None)
    @patch("charm.KubernetesServicePatch", lambda *_, **__: None)
    def test_gateway_address_becomes_unavailable_after_relation_join(self):
        self.harness.update_config({"external_hostname": "testhostname"})
        self.harness.set_leader(True)
        self.harness.begin_with_initial_hooks()
        self.harness.container_pebble_ready("traefik")

        relation = relate(self.harness)
        _requirer_provide_ingress_requirements(
            harness=self.harness, relation=relation, host="10.1.10.1", port=9000
        )
        assert requirer.is_ready()

        self.assertEqual(
            requirer.urls,
            {"remote/0": "http://testhostname:80/test-model-remote-0"},
        )
        self.assertEqual(self.harness.charm.unit.status, ActiveStatus())

        self.harness.update_config(unset=["external_hostname"])

        self.assertEqual(
            self.harness.charm.unit.status, WaitingStatus("gateway address unavailable")
        )

        self.assertEqual(requirer.urls, {})

    @patch("charm.KubernetesServicePatch", lambda *_, **__: None)
    def test_relation_broken(self):
        self.harness.update_config({"external_hostname": "testhostname"})
        self.harness.set_leader(True)
        self.harness.begin_with_initial_hooks()
        relation = relate(self.harness)
        _requirer_provide_ingress_requirements(
            harness=self.harness,
            relation=relation,
            host="10.1.10.1",
            port=9000,
        )

        relation = self.harness.model.relations["ingress-per-unit"][0]
        self.harness.remove_relation(relation.id)

        traefik_container = self.harness.charm.unit.get_container("traefik")

        try:
            traefik_container.pull(
                f"/opt/traefik/juju/juju_ingress_{relation.name}_{relation.id}_{relation.app.name}.yaml"
            ).read()
            raise Exception("The line above should fail")
        except (FileNotFoundError, PathError):
            pass

    @patch("charm._get_loadbalancer_status", lambda **__: None)
    @patch("charm.TraefikIngressCharm._traefik_service_running", lambda **__: True)
    @patch("charm.KubernetesServicePatch", lambda *_, **__: None)
    def test_show_proxied_endpoints_action_no_relations(self):
        self.harness.begin_with_initial_hooks()
        self.harness.container_pebble_ready("traefik")

        action_event = Mock(spec=ActionEvent)
        self.harness.update_config({"external_hostname": "foo"})
        self.harness.charm._on_show_proxied_endpoints(action_event)
        action_event.set_results.assert_called_once_with({"proxied-endpoints": "{}"})

    @patch("charm._get_loadbalancer_status", lambda **__: None)
    @patch("charm.KubernetesServicePatch", lambda *_, **__: None)
    def test_show_proxied_endpoints_action_only_ingress_per_app_relations(self):
        self.harness.set_leader(True)
        self.harness.update_config({"external_hostname": "testhostname"})
        self.harness.begin_with_initial_hooks()

        relation = relate(self.harness, per_app_relation=True)
        _requirer_provide_ingress_requirements(
            harness=self.harness,
            relation=relation,
            host="10.0.0.1",
            port=3000,
            per_app_relation=True,
        )

        self.harness.container_pebble_ready("traefik")

        action_event = Mock(spec=ActionEvent)
        self.harness.charm._on_show_proxied_endpoints(action_event)
        action_event.set_results.assert_called_once_with(
            {
                "proxied-endpoints": json.dumps(
                    {"remote": {"url": "http://testhostname:80/test-model-remote-0"}}
                )
            }
        )

    @patch("charm._get_loadbalancer_status", lambda **__: None)
    @patch("charm.KubernetesServicePatch", lambda *_, **__: None)
    def test_show_proxied_endpoints_action_only_ingress_per_unit_relations(self):
        self.harness.set_leader(True)
        self.harness.update_config({"external_hostname": "testhostname"})
        self.harness.begin_with_initial_hooks()

        relation = relate(self.harness)
        _requirer_provide_ingress_requirements(
            harness=self.harness, relation=relation, host="10.0.0.1", port=3000
        )

        self.harness.container_pebble_ready("traefik")

        action_event = Mock(spec=ActionEvent)
        self.harness.charm._on_show_proxied_endpoints(action_event)
        action_event.set_results.assert_called_once_with(
            {
                "proxied-endpoints": json.dumps(
                    {"remote/0": {"url": "http://testhostname:80/test-model-remote-0"}}
                )
            }
        )

    @patch("charm._get_loadbalancer_status", lambda **__: None)
    @patch("charm.KubernetesServicePatch", lambda *_, **__: None)
    def test_tcp_config(self):
        self.harness.set_leader(True)
        self.harness.update_config({"external_hostname": "testhostname"})
        self.harness.begin_with_initial_hooks()

        relation = relate(self.harness)
        data = _requirer_provide_ingress_requirements(
            harness=self.harness, relation=relation, host="10.0.0.1", port=3000, mode="tcp"
        )

        self.harness.container_pebble_ready("traefik")
        charm = self.harness.charm
        prefix = charm._get_prefix(data)
        expected_entrypoint = {"address": ":3000"}
        assert charm._tcp_entrypoints() == {prefix: expected_entrypoint}

        static_config = charm.unit.get_container("traefik").pull(_STATIC_CONFIG_PATH).read()
        assert yaml.safe_load(static_config)["entryPoints"][prefix] == expected_entrypoint


class TestConfigOptionsValidation(unittest.TestCase):
    @patch("charm._get_loadbalancer_status", lambda **_: "10.0.0.1")
    @patch("charm.KubernetesServicePatch", lambda *_, **__: None)
    def setUp(self):
        self.harness: Harness[TraefikIngressCharm] = Harness(TraefikIngressCharm)
        self.harness.set_model_name("test-model")
        self.addCleanup(self.harness.cleanup)

        patcher = patch.object(TraefikIngressCharm, "version", property(lambda *_: "0.0.0"))
        self.mock_version = patcher.start()
        self.addCleanup(patcher.stop)

        self.harness.set_leader(True)
        self.harness.begin_with_initial_hooks()
        self.harness.container_pebble_ready("traefik")

        self.relation = relate(self.harness)
        _requirer_provide_ingress_requirements(
            harness=self.harness, relation=self.relation, host="10.1.10.1", port=9000
        )

    @patch("charm._get_loadbalancer_status", lambda **_: "10.0.0.1")
    @patch("charm.KubernetesServicePatch", lambda **_: None)
    def test_when_external_hostname_not_set_use_ip_with_port_80(self):
        self.assertEqual(requirer.urls, {"remote/0": "http://10.0.0.1:80/test-model-remote-0"})

    @patch("charm._get_loadbalancer_status", lambda **_: "10.0.0.1")
    @patch("charm.KubernetesServicePatch", lambda **_: None)
    def test_when_external_hostname_is_set_use_it_with_port_80(self):
        self.harness.update_config({"external_hostname": "testhostname"})
        self.assertEqual(requirer.urls, {"remote/0": "http://testhostname:80/test-model-remote-0"})

    @patch("charm._get_loadbalancer_status", lambda **_: "10.0.0.1")
    @patch("charm.KubernetesServicePatch", lambda **_: None)
    def test_when_external_hostname_is_invalid_go_into_blocked_status(self):
        for invalid_hostname in [
            "testhostname:8080",
            "user:pass@testhostname",
            "testhostname/prefix",
        ]:
            with self.subTest(invalid_hostname=invalid_hostname):
                self.harness.update_config({"external_hostname": invalid_hostname})
                self.assertIsInstance(self.harness.charm.unit.status, BlockedStatus)
                self.assertEqual(requirer.urls, {})<|MERGE_RESOLUTION|>--- conflicted
+++ resolved
@@ -38,15 +38,7 @@
     per_app_relation: bool = False,
 ):
     # same as requirer.provide_ingress_requirements(port=port, host=host)s
-<<<<<<< HEAD
-    app_data = {
-        "model": "test-model",
-        "name": "remote/0",
-        "mode": mode,
-    }
-=======
     app_data = {"model": "test-model", "name": "remote/0", "mode": mode, "port": str(port)}
->>>>>>> 90daf59d
 
     # Must set these to something, because when used with subTest, the previous relation data
     # must be overwritten: if a key is omitted, then a plain `update` would keep existing keys.
@@ -54,11 +46,7 @@
     app_data["strip-prefix"] = "true" if strip_prefix else "false"
     app_data["redirect-https"] = "true" if redirect_https else "false"
 
-<<<<<<< HEAD
-    unit_data = {"port": str(port), "host": host}
-=======
     unit_data = {"host": host}
->>>>>>> 90daf59d
 
     if not per_app_relation:
         app_data.update(unit_data)
