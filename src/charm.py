#!/usr/bin/env python3
# Copyright 2022 Canonical Ltd.
# See LICENSE file for licensing details.

"""Charm Traefik."""

import enum
import ipaddress
import json
import logging
import re
import socket
import typing
from typing import Any, Dict, List, Optional, Tuple, Union
from urllib.parse import urlparse

import yaml
from charms.grafana_k8s.v0.grafana_dashboard import GrafanaDashboardProvider
from charms.loki_k8s.v0.loki_push_api import LogProxyConsumer
from charms.observability_libs.v1.kubernetes_service_patch import (
    KubernetesServicePatch,
    ServicePort,
)
from charms.prometheus_k8s.v0.prometheus_scrape import MetricsEndpointProvider
from charms.tls_certificates_interface.v2.tls_certificates import (
    CertificateAvailableEvent,
    CertificateExpiringEvent,
    CertificateInvalidatedEvent,
    TLSCertificatesRequiresV2,
    generate_csr,
    generate_private_key,
)
<<<<<<< HEAD
from charms.traefik_k8s.v1.ingress_per_unit import DataValidationError, IngressPerUnitProvider
from charms.traefik_k8s.v2.ingress import IngressPerAppProvider, IngressRequirerData
=======
from charms.traefik_k8s.v1.ingress import IngressPerAppProvider as IPAv1
from charms.traefik_k8s.v1.ingress import RequirerData as IPADatav1
from charms.traefik_k8s.v1.ingress_per_unit import DataValidationError, IngressPerUnitProvider
from charms.traefik_k8s.v2.ingress import IngressPerAppProvider as IPAv2
from charms.traefik_k8s.v2.ingress import IngressRequirerData as IPADatav2
>>>>>>> 90daf59d
from charms.traefik_route_k8s.v0.traefik_route import (
    TraefikRouteProvider,
    TraefikRouteRequirerReadyEvent,
)
from deepmerge import always_merger
from lightkube.core.client import Client
from lightkube.resources.core_v1 import Service
from ops.charm import (
    ActionEvent,
    CharmBase,
    ConfigChangedEvent,
    PebbleReadyEvent,
    RelationBrokenEvent,
    RelationEvent,
    RelationJoinedEvent,
    StartEvent,
    UpdateStatusEvent,
)
from ops.framework import StoredState
from ops.main import main
from ops.model import ActiveStatus, BlockedStatus, MaintenanceStatus, Relation, WaitingStatus
from ops.pebble import APIError, PathError

if typing.TYPE_CHECKING:
    from charms.traefik_k8s.v1.ingress_per_unit import RequirerData as RequirerData_IPU
    from charms.traefik_k8s.v2.ingress import RequirerAppData as RequirerAppData_IPA

logger = logging.getLogger(__name__)

_TRAEFIK_CONTAINER_NAME = _TRAEFIK_LAYER_NAME = _TRAEFIK_SERVICE_NAME = "traefik"
# We watch the parent folder of where we store the configuration files,
# as that is usually safer for Traefik
_DYNAMIC_CONFIG_DIR = "/opt/traefik/juju"
_STATIC_CONFIG_DIR = "/etc/traefik"
_STATIC_CONFIG_PATH = _STATIC_CONFIG_DIR + "/traefik.yaml"
_DYNAMIC_CERTS_PATH = _DYNAMIC_CONFIG_DIR + "/certificates.yaml"
_CERTIFICATE_PATH = _DYNAMIC_CONFIG_DIR + "/certificate.cert"
_CERTIFICATE_KEY_PATH = _DYNAMIC_CONFIG_DIR + "/certificate.key"
BIN_PATH = "/usr/bin/traefik"


# pyright: reportGeneralTypeIssues=false


class _RoutingMode(enum.Enum):
    path = "path"
    subdomain = "subdomain"


class _IngressRelationType(enum.Enum):
    per_app = "per_app"
    per_unit = "per_unit"
    routed = "routed"


class TraefikIngressCharm(CharmBase):
    """Charm the service."""

    _stored = StoredState()
    _port = 80
    _tls_port = 443
    _log_path = "/var/log/traefik.log"
    _diagnostics_port = 8082  # Prometheus metrics, healthcheck/ping

    def __init__(self, *args):
        super().__init__(*args)

        self._stored.set_default(
            current_external_host=None,
            current_routing_mode=None,
            tcp_entrypoints=None,
            private_key=None,
            csr=None,
            certificate=None,
            ca=None,
            chain=None,
        )

        self.container = self.unit.get_container(_TRAEFIK_CONTAINER_NAME)

        # FIXME: Do not move these lower. They must exist before `_tcp_ports` is called. The
        # better long-term solution is to allow dynamic modification of the object, and to try
        # to build the list first from tcp entrypoints on the filesystem, and append later.
        #
        # alternatively, a `Callable` could be passed into the KubernetesServicePatch, but the
        # service spec MUST have TCP/UCP ports listed if the loadbalancer is to send requests
        # to it.
        #
        # TODO
        # FIXME
        # stored.tcp_entrypoints would be used for this list instead, but it's never accessed.
        # intentional or can it be used so we don't need to worry about ordering?
        self.ingress_per_appv1 = ipa_v1 = IPAv1(charm=self)
        self.ingress_per_appv2 = ipa_v2 = IPAv2(charm=self)

        self.ingress_per_unit = IngressPerUnitProvider(charm=self)
        self.traefik_route = TraefikRouteProvider(charm=self, external_host=self.external_host)

        web = ServicePort(self._port, name=f"{self.app.name}")
        websecure = ServicePort(self._tls_port, name=f"{self.app.name}-tls")
        tcp_ports = [ServicePort(int(port), name=name) for name, port in self._tcp_ports.items()]
        self.service_patch = KubernetesServicePatch(
            charm=self,
            service_type="LoadBalancer",
            ports=[web, websecure] + tcp_ports,
            refresh_event=[
                ipa_v1.on.data_provided,
                ipa_v2.on.data_provided,
                ipa_v1.on.data_removed,
                ipa_v2.on.data_removed,
                self.ingress_per_unit.on.data_provided,
                self.ingress_per_unit.on.data_removed,
                self.traefik_route.on.ready,
                self.traefik_route.on.data_removed,
            ],
        )

        # Observability integrations
        # Provide grafana dashboards over a relation interface
        # dashboard to use: https://grafana.com/grafana/dashboards/4475-traefik/
        # TODO wishlist: I would like for the p60, p70, p80, p90, p99, min, max, and avg for
        #  http_request_duration to be plotted as a graph. You should have access to a
        #  http_request_duration_bucket, which should make this fairly straight
        #  forward to do using histogram_quantiles
        self._grafana_dashboards = GrafanaDashboardProvider(
            self, relation_name="grafana-dashboard"
        )
        # Enable log forwarding for Loki and other charms that implement loki_push_api
        self._logging = LogProxyConsumer(self, relation_name="logging", log_files=[self._log_path])
        self.metrics_endpoint = MetricsEndpointProvider(
            charm=self,
            jobs=self._scrape_jobs,
            refresh_event=[
                self.on.traefik_pebble_ready,
                self.on.update_status,
            ],
        )
        self.certificates = TLSCertificatesRequiresV2(self, "certificates")
        # TODO update init params once auto-renew is implemented
        # https://github.com/canonical/tls-certificates-interface/issues/24
        self.framework.observe(self.on.install, self._on_install)
        self.framework.observe(
            self.on.certificates_relation_joined, self._on_certificates_relation_joined
        )
        self.framework.observe(
            self.certificates.on.certificate_available, self._on_certificate_available
        )
        self.framework.observe(
            self.certificates.on.certificate_expiring, self._on_certificate_expiring
        )
        self.framework.observe(
            self.certificates.on.certificate_invalidated, self._on_certificate_invalidated
        )
        self.framework.observe(
            self.certificates.on.all_certificates_invalidated,
            self._on_all_certificates_invalidated,
        )

        observe = self.framework.observe
        observe(self.on.traefik_pebble_ready, self._on_traefik_pebble_ready)
        observe(self.on.start, self._on_start)
        observe(self.on.stop, self._on_stop)
        observe(self.on.update_status, self._on_update_status)
        observe(self.on.config_changed, self._on_config_changed)

        # observe data_provided and data_removed events for all types of ingress we offer:
<<<<<<< HEAD
        for ingress in (self.ingress_per_unit, self.ingress_per_app):
=======
        for ingress in (self.ingress_per_unit, self.ingress_per_appv1, self.ingress_per_appv2):
>>>>>>> 90daf59d
            observe(ingress.on.data_provided, self._handle_ingress_data_provided)
            observe(ingress.on.data_removed, self._handle_ingress_data_removed)

        route_events = self.traefik_route.on
        observe(route_events.ready, self._handle_traefik_route_ready)
        observe(route_events.data_removed, self._handle_ingress_data_removed)

        # Action handlers
        observe(self.on.show_proxied_endpoints_action, self._on_show_proxied_endpoints)

    def _on_install(self, event) -> None:
        # Generate key without a passphrase as traefik does not support it
        # https://github.com/traefik/traefik/pull/6518
        private_key = generate_private_key()
        self._stored.private_key = private_key.decode()

    def _on_certificates_relation_joined(self, event: RelationJoinedEvent) -> None:
        # Assuming there can be only one (metadata also has `limit: 1` on the relation).
        self.refresh_csr()

    def refresh_csr(self):
        """Refresh the CSR, overwriting any existing."""
        if not list(self.model.relations["certificates"]):
            # Relation "certificates" does not exist
            return

        private_key = self._stored.private_key
        if not (subject := self.cert_subject):
            logger.debug(
                "Cannot generate CSR: subject is invalid "
                "(hostname is '%s', which is probably invalid)",
                self.external_host,
            )
            # TODO set BlockedStatus here when compound_status is introduced
            #  https://github.com/canonical/operator/issues/665
            return

        csr = generate_csr(
            private_key=private_key.encode("utf-8"),
            subject=subject,
        )
        self._stored.csr = csr.decode()
        self.certificates.request_certificate_creation(certificate_signing_request=csr)
        logger.debug("CSR sent")

    def _on_certificate_invalidated(self, event: CertificateInvalidatedEvent):
        # Assuming there can be only one cert (metadata also has `limit: 1` on the relation).
        # Assuming the `on-expiring` handle successfully takes care of renewal.
        # Keeping the cert on traefik's filesystem even if the cert does end up being invalidated.
        # Nothing to do here.
        pass

    def _on_all_certificates_invalidated(self, event: RelationBrokenEvent) -> None:
        if not self.container.can_connect():
            event.defer()
            return

        self._stored.certificate = None
        self._stored.private_key = None
        self._stored.csr = None
        self.container.remove_path(_CERTIFICATE_PATH, recursive=True)
        self.container.remove_path(_CERTIFICATE_KEY_PATH, recursive=True)

    def _on_certificate_available(self, event: CertificateAvailableEvent) -> None:
        # On slow machines, this event may come up before pebble is ready
        if not self.container.can_connect():
            event.defer()
            return

        self._stored.certificate = event.certificate
        self._stored.ca = event.ca
        self._stored.chain = event.chain
        # TODO: Store files in container and modify config file
        self.container.push(_CERTIFICATE_PATH, self._stored.certificate, make_dirs=True)
        self.container.push(_CERTIFICATE_KEY_PATH, self._stored.private_key, make_dirs=True)
        self._push_config()
        self._process_status_and_configurations()

    def _on_certificate_expiring(self, event: CertificateExpiringEvent) -> None:
        old_csr = self._stored.csr
        private_key = self._stored.private_key

        if not (subject := self.cert_subject):
            # TODO: use compound status
            logging.error(
                "Cannot generate CSR: invalid cert subject '%s' (is external hostname defined?)",
                subject,
            )
            event.defer()
            return

        new_csr = generate_csr(
            private_key=private_key.encode(),
            subject=subject,
        )
        self.certificates.request_certificate_renewal(
            old_certificate_signing_request=old_csr,
            new_certificate_signing_request=new_csr,
        )
        self._stored.csr = new_csr.decode()

    def _on_show_proxied_endpoints(self, event: ActionEvent):
        if not self.ready:
            return

        try:
            result = {}
            result.update(self.ingress_per_unit.proxied_endpoints)
            result.update(self.ingress_per_appv1.proxied_endpoints)
            result.update(self.ingress_per_appv2.proxied_endpoints)

            event.set_results({"proxied-endpoints": json.dumps(result)})
        except Exception as e:
            logger.exception("Action 'show-proxied-endpoints' failed")
            event.fail(str(e))

    def _tcp_entrypoints(self):
        # for each unit related via IPU in tcp mode, we need to generate the tcp
        # entry points for traefik's static config.
        entrypoints = {}
        ipu = self.ingress_per_unit
        for relation in ipu.relations:
            for unit in relation.units:
                if unit._is_our_unit:
                    # is this necessary?
                    continue
                if not ipu.is_unit_ready(relation, unit):
                    logger.error(f"{relation} not ready: skipping...")
                    continue

                data = ipu.get_data(relation, unit)
                if data.get("mode", "http") == "tcp":
                    entrypoint_name = self._get_prefix(data)
                    entrypoints[entrypoint_name] = {"address": f":{data['port']}"}

        return entrypoints

    @property
    def _tcp_ports(self) -> Dict[str, str]:
        # For each unit related via IPU in tcp mode, we need to generate the tcp
        # ports for the servicepatch, so they can be bound on metallb.
        entrypoints = self._tcp_entrypoints()
        return {
            # Everything past a colon is assumed to be the port
            name: re.sub(r"^.*?:(.*)", r"\1", entry["address"])
            for name, entry in entrypoints.items()
        }

    def _clear_dynamic_configs(self):
        try:
            for file in self.container.list_files(path=_DYNAMIC_CONFIG_DIR, pattern="juju_*.yaml"):
                self.container.remove_path(file.path)
                logger.debug("Deleted orphaned ingress configuration file: %s", file.path)
        except (FileNotFoundError, APIError):
            pass

    def _push_config(self):
        # Ensure the required basic configurations and folders exist
        # TODO Use the Traefik user and group?

        # TODO Disable static config with telemetry and check new version

        # We always start the Prometheus endpoint for simplicity
        # TODO: Generate this file in the dynamic configuration folder when the
        #  metrics-endpoint relation is established?

        # we cache the tcp entrypoints, so we can detect changes and decide
        # whether we need a restart
        tcp_entrypoints = self._tcp_entrypoints()
        logger.debug(f"Statically configuring traefik with tcp entrypoints: {tcp_entrypoints}.")

        traefik_config = {
            "log": {
                "level": "DEBUG",
            },
            "entryPoints": {
                "diagnostics": {"address": f":{self._diagnostics_port}"},
                "web": {"address": f":{self._port}"},
                "websecure": {"address": f":{self._tls_port}"},
                **tcp_entrypoints,
            },
            "metrics": {
                "prometheus": {
                    "addRoutersLabels": True,
                    "addServicesLabels": True,
                    "entryPoint": "diagnostics",
                }
            },
            "ping": {"entryPoint": "diagnostics"},
            "providers": {
                "file": {
                    "directory": _DYNAMIC_CONFIG_DIR,
                    "watch": True,
                }
            },
        }
        self.container.push(_STATIC_CONFIG_PATH, yaml.dump(traefik_config), make_dirs=True)
        self.container.push(_DYNAMIC_CERTS_PATH, yaml.dump(self._get_tls_config()), make_dirs=True)

        self.container.make_dir(_DYNAMIC_CONFIG_DIR, make_parents=True)

    def _get_tls_config(self) -> dict:
        """Return dictionary with TLS traefik configuration if it exists."""
        if not self._stored.certificate:
            return {}
        return {
            "tls": {
                "certificates": [
                    {
                        "certFile": _CERTIFICATE_PATH,
                        "keyFile": _CERTIFICATE_KEY_PATH,
                    }
                ],
            }
        }

    def _on_traefik_pebble_ready(self, _: PebbleReadyEvent):
        # If the Traefik container comes up, e.g., after a pod churn, we
        # ignore the unit status and start fresh.
        self._clear_all_configs_and_restart_traefik()
        # push the (fresh new) configs.
        self._process_status_and_configurations()
        self._set_workload_version()

    def _clear_all_configs_and_restart_traefik(self):
        # Since pebble ready will also occur after a pod churn, but we store the
        # configuration files on a storage volume that survives the pod churn, before
        # we start traefik we clean up all Juju-generated config files to avoid spurious
        # routes.
        self._clear_dynamic_configs()
        # we push the static config
        self._push_config()
        # now we restart traefik
        self._restart_traefik()

    def _on_start(self, _: StartEvent):
        self._process_status_and_configurations()

    def _on_stop(self, _):
        # If obtaining the workload version after an upgrade fails, we do not want juju to display
        # the workload version from before the upgrade.
        self.unit.set_workload_version("")

    def _on_update_status(self, _: UpdateStatusEvent):
        self._process_status_and_configurations()
        self._set_workload_version()

    def _on_config_changed(self, _: ConfigChangedEvent):
        # If the external hostname is changed since we last processed it, we need to
        # reconsider all data sent over the relations and all configs
        new_external_host = self.external_host
        new_routing_mode = self.config["routing_mode"]

        if self._stored.current_external_host != new_external_host or not self._stored.csr:
            self.refresh_csr()

        if (
            self._stored.current_external_host != new_external_host
            or self._stored.current_routing_mode != new_routing_mode
        ):
            self._stored.current_external_host = new_external_host
            self._stored.current_routing_mode = new_routing_mode
            self._process_status_and_configurations()

    def _process_status_and_configurations(self):
        routing_mode = self.config["routing_mode"]
        try:
            _RoutingMode(routing_mode)
        except ValueError:
            self.unit.status = MaintenanceStatus("resetting ingress relations")
            self._wipe_ingress_for_all_relations()
            self.unit.status = BlockedStatus(f"invalid routing mode: {routing_mode}; see logs.")

            logger.error(
                "'%s' is not a valid routing_mode value; valid values are: %s",
                routing_mode,
                [e.value for e in _RoutingMode],
            )
            return

        hostname = self.external_host

        if not hostname:
            self.unit.status = MaintenanceStatus("resetting ingress relations")
            self._wipe_ingress_for_all_relations()
            self.unit.status = WaitingStatus("gateway address unavailable")
            return

        if hostname != urlparse(f"scheme://{hostname}").hostname:
            self.unit.status = MaintenanceStatus("resetting ingress relations")
            self._wipe_ingress_for_all_relations()
            self.unit.status = BlockedStatus(f"invalid hostname: {hostname}; see logs.")

            logger.error(
                "'%s' is not a valid hostname value; "
                "hostname must not include port or any other netloc components",
                hostname,
            )
            return

        if not self._traefik_service_running:
            self.unit.status = WaitingStatus(f"waiting for service: '{_TRAEFIK_SERVICE_NAME}'")
            return

        self.unit.status = MaintenanceStatus("updating ingress configurations")

        # if there are changes in the tcp configs, we'll need to restart
        # traefik as the tcp entrypoints are consumed as static configuration
        # and those can only be passed on init.
        if self._tcp_entrypoints_changed():
            logger.debug("change in tcp entrypoints detected. Rebooting traefik.")
            # fixme: this is kind of brutal;
            #  will kill in-flight requests and disrupt traffic.
            self._clear_all_configs_and_restart_traefik()
            # we do this BEFORE processing the relations.

        for ingress_relation in (
            self.ingress_per_appv1.relations
            + self.ingress_per_appv2.relations
            + self.ingress_per_unit.relations
            + self.traefik_route.relations
        ):
            self._process_ingress_relation(ingress_relation)

        if isinstance(self.unit.status, MaintenanceStatus):
            self.unit.status = ActiveStatus()
        else:
            logger.debug(
                "unit in {!r}: {}".format(self.unit.status.name, self.unit.status.message)
            )
            self.unit.status = BlockedStatus("setup of some ingress relation failed")
            logger.error("The setup of some ingress relation failed, see previous logs")

    def _pull_tcp_entrypoints_from_container(self):
        try:
            static_config_raw = self.container.pull(_STATIC_CONFIG_PATH).read()
        except PathError as e:
            logger.error(f"Could not fetch static config from container; {e}")
            return {}

        static_config = yaml.safe_load(static_config_raw)
        eps = static_config["entryPoints"]
        return {k: v for k, v in eps.items() if k not in {"diagnostics", "web", "websecure"}}

    def _tcp_entrypoints_changed(self):
        current = self._tcp_entrypoints()
        traefik_entrypoints = self._pull_tcp_entrypoints_from_container()
        return current != traefik_entrypoints

    @property
    def ready(self) -> bool:
        """Check whether we have an external host set, and traefik is running."""
        if not self.external_host:
            self._wipe_ingress_for_all_relations()  # fixme: no side-effects in prop
            self.unit.status = WaitingStatus("gateway address unavailable")
            return False
        if not self._traefik_service_running:
            self.unit.status = WaitingStatus(f"waiting for service: '{_TRAEFIK_SERVICE_NAME}'")
            return False
        return True

    def _handle_ingress_data_provided(self, event: RelationEvent):
        """A unit has provided data requesting ipu."""
        if not self.ready:
            event.defer()
            return
        self._process_ingress_relation(event.relation)

        # Without the following line, _STATIC_CONFIG_PATH is updated with TCP endpoints only on
        # update-status.
        self._process_status_and_configurations()

        if isinstance(self.unit.status, MaintenanceStatus):
            self.unit.status = ActiveStatus()

    def _handle_ingress_data_removed(self, event: RelationEvent):
        """A unit has removed the data we need to provide ingress."""
        self._wipe_ingress_for_relation(
            event.relation, wipe_rel_data=not isinstance(event, RelationBrokenEvent)
        )

        # FIXME? on relation broken, data is still there so cannot simply call
        #  self._process_status_and_configurations(). For this reason, the static config in
        #  _STATIC_CONFIG_PATH will be updated only on update-status.
        #  https://github.com/canonical/operator/issues/888

    def _handle_traefik_route_ready(self, event: TraefikRouteRequirerReadyEvent):
        """A traefik_route charm has published some ingress data."""
        self._process_ingress_relation(event.relation)

        if isinstance(self.unit.status, MaintenanceStatus):
            self.unit.status = ActiveStatus()

    def _process_ingress_relation(self, relation: Relation):
        # There's a chance that we're processing a relation event which was deferred until after
        # the relation was broken. Select the right per_app/per_unit provider and check it is ready
        # before continuing. However, the provider will NOT be ready if there are no units on the
        # other side, which is the case for the RelationDeparted for the last unit (i.e., the
        # proxied application scales to zero).
        if not self.ready:
            return

        provider = self._provider_from_relation(relation)
        if not provider.is_ready(relation):
            logger.debug(f"Provider {provider} not ready; resetting ingress configurations.")
            self._wipe_ingress_for_relation(relation)
            return

        rel = f"{relation.name}:{relation.id}"
        self.unit.status = MaintenanceStatus(f"updating ingress configuration for '{rel}'")
        logger.debug("Updating ingress for relation '%s'", rel)

        if provider is self.traefik_route:
            self._provide_routed_ingress(relation)
            return

        self._provide_ingress(relation, provider)

    def _provide_routed_ingress(self, relation: Relation):
        """Provide ingress to a unit related through TraefikRoute."""
        config = self.traefik_route.get_config(relation)
        config = yaml.safe_load(config)

        if "http" in config.keys():
            route_config = config["http"].get("routers", {})
            router_name = next(iter(route_config.keys()))
            route_rule = route_config.get(router_name, {}).get("rule", "")
            service_name = route_config.get(router_name, {}).get("service", "")

            if not all([router_name, route_rule, service_name]):
                logger.debug("Not enough information to generate a TLS config!")
            else:
                config["http"]["routers"].update(
                    self._generate_tls_block(router_name, route_rule, service_name)
                )

        self._push_configurations(relation, config)

    def _provide_ingress(
        self,
        relation: Relation,
<<<<<<< HEAD
        provider: IngressPerAppProvider,
=======
        provider: Union[IPAv1, IPAv2],
>>>>>>> 90daf59d
    ):
        # to avoid long-gone units from lingering in the databag, we wipe it
        if self.unit.is_leader():
            provider.wipe_ingress_data(relation)

        # generate configs based on ingress type
        # this will also populate our databags with the urls
        if provider is self.ingress_per_unit:
            config_getter = self._get_configs_per_unit
<<<<<<< HEAD
        elif provider is self.ingress_per_app:
            config_getter = self._get_configs_per_app
=======
        elif provider is self.ingress_per_appv2:
            config_getter = self._get_configs_per_app
        elif provider is self.ingress_per_appv1:
            logger.warning(
                "providing ingress over ingress v1: " "handling it as ingress per leader (legacy)"
            )
            config_getter = self._get_configs_per_leader
>>>>>>> 90daf59d
        else:
            raise ValueError(f"unknown provider: {provider}")

        configs = config_getter(relation)
        self._push_configurations(relation, configs)

    def _get_configs_per_leader(self, relation: Relation):
        """Generates ingress per leader config."""
        # this happens to be the same behaviour as ingress v1 (legacy) provided.
        ipa = self.ingress_per_appv1

        try:
            data = ipa.get_data(relation)
        except DataValidationError as e:
            logger.error(f"invalid data shared through {relation}... Error: {e}.")
            return None

        config, app_url = self._generate_per_leader_config(data)
        if self.unit.is_leader():
            ipa.publish_url(relation, app_url)

        return config

    def _get_configs_per_app(self, relation: Relation):
<<<<<<< HEAD
        ipa = self.ingress_per_app
=======
        ipa = self.ingress_per_appv2
>>>>>>> 90daf59d

        try:
            data = ipa.get_data(relation)
        except DataValidationError as e:
            logger.error(f"invalid data shared through {relation}... Error: {e}.")
            return None

        config, app_url = self._generate_per_app_config(data)
        if self.unit.is_leader():
            ipa.publish_url(relation, app_url)

        return config

    def _get_configs_per_unit(self, relation: Relation) -> dict:
        # FIXME Ideally, follower units could instead watch for the data in the
        # ingress app data bag, but Juju does not allow non-leader units to read
        # the application data bag on their side of the relation, so we may start
        # routing for a remote unit before the leader unit of ingress has
        # communicated the url.
        ipu = self.ingress_per_unit

        config = {}
        for unit in relation.units:
            if not ipu.is_unit_ready(relation, unit):
                continue
            # if the unit is ready, it's implied that the data is there.
            # but we should still ensure it's valid, hence...
            try:
                data = ipu.get_data(relation, unit)
            except DataValidationError as e:
                # is_unit_ready should guard against no data being there yet,
                # but if the data is invalid...
                logger.error(
                    f"invalid data shared through {relation} by " f"{unit}... Error: {e}."
                )
                continue

            unit_config, unit_url = self._generate_per_unit_config(data)
            if self.unit.is_leader():
                ipu.publish_url(relation, data["name"], unit_url)
            always_merger.merge(config, unit_config)

        # Note: We might be pushing an empty configuration if, for example,
        # none of the units has yet written their part of the data into the
        # relation. Traefik is fine with it :-)
        return config

    def _push_configurations(self, relation: Relation, config: Union[dict, str]):
        if config:
            yaml_config = yaml.dump(config) if not isinstance(config, str) else config
            config_filename = f"{_DYNAMIC_CONFIG_DIR}/{self._relation_config_file(relation)}"
            self.container.push(config_filename, yaml_config, make_dirs=True)
            logger.debug("Updated ingress configuration file: %s", config_filename)
        else:
            self._wipe_ingress_for_relation(relation)

    @staticmethod
    def _get_prefix(data: Union["RequirerData_IPU", "RequirerAppData_IPA"]):
        name = data["name"].replace("/", "-")
        return f"{data['model']}-{name}"

    def _generate_middleware_config(
        self,
        data: Union["RequirerData_IPU", "RequirerAppData_IPA"],
        prefix: str,
    ) -> dict:
        """Generate a middleware config."""
        config = {}  # type: Dict[str, Dict[str, Any]]
        if self._routing_mode is _RoutingMode.path:
            if data.get("strip-prefix", False):
                config.update({"stripPrefix": {"prefixes": [f"/{prefix}"], "forceSlash": False}})

        if data.get("redirect-https", False):
            config.update({"redirectScheme": {"scheme": "https", "port": 443, "permanent": True}})

        if config:
            return {f"juju-sidecar-noprefix-{prefix}": config}
        return {}

    def _generate_per_unit_config(self, data: "RequirerData_IPU") -> Tuple[dict, str]:
        """Generate a config dict for a given unit for IngressPerUnit."""
        prefix = self._get_prefix(data)
        host = self.external_host
        if data["mode"] == "tcp":
            # TODO: is there a reason why SNI-based routing (from TLS certs) is per-unit only?
            # This is not a technical limitation in any way. It's meaningful/useful for
            # authenticating to individual TLS-based servers where it may be desirable to reach
            # one or more servers in a cluster (let's say Kafka), but limiting it to per-unit only
            # actively impedes the architectural design of any distributed/ring-buffered TLS-based
            # scale-out services which may only have frontends dedicated, but which do not "speak"
            # HTTP(S). Such as any of the "cloud-native" SQL implementations (TiDB, Cockroach, etc)
            port = data["port"]
            unit_url = f"{host}:{port}"
            config = {
                "tcp": {
                    "routers": {
                        f"juju-{prefix}-tcp-router": {
                            "rule": "HostSNI(`*`)",
                            "service": f"juju-{prefix}-tcp-service",
                            # or whatever entrypoint I defined in static config
                            "entryPoints": [prefix],
                        },
                    },
                    "services": {
                        f"juju-{prefix}-tcp-service": {
                            "loadBalancer": {"servers": [{"address": f"{data['host']}:{port}"}]}
                        }
                    },
                }
            }
            return config, unit_url

        lb_servers = [{"url": f"http://{data['host']}:{data['port']}"}]
        return self._generate_config_block(prefix, lb_servers, data)

    def _generate_config_block(
        self,
        prefix: str,
        lb_servers: List[Dict[str, str]],
        data: Union["RequirerData_IPU", "RequirerAppData_IPA"],
    ) -> Tuple[Dict[str, Any], str]:
        """Generate a configuration segment.

        Per-unit and per-app configuration blocks are mostly similar, with the principal
        difference being the list of servers to load balance across (where IPU is one server per
        unit and IPA may be more than one).
        """
        host = self.external_host
        scheme = data.get("scheme", "http")

        if self._routing_mode is _RoutingMode.path:
            route_rule = f"PathPrefix(`/{prefix}`)"
            url = f"{scheme}://{host}:{self._port}/{prefix}"
        else:  # _RoutingMode.subdomain
            route_rule = f"Host(`{prefix}.{host}`)"
            url = f"{scheme}://{prefix}.{host}:{self._port}/"

        traefik_router_name = f"juju-{prefix}-router"
        traefik_service_name = f"juju-{prefix}-service"

        router_cfg = {
            traefik_router_name: {
                "rule": route_rule,
                "service": traefik_service_name,
                "entryPoints": ["web"],
            },
        }
        router_cfg.update(
            self._generate_tls_block(traefik_router_name, route_rule, traefik_service_name)
        )

        # todo: should we use the scheme here too?
        config = {
            "http": {
                "routers": router_cfg,
                "services": {traefik_service_name: {"loadBalancer": {"servers": lb_servers}}},
            }
        }

        middlewares = self._generate_middleware_config(data, prefix)

        if middlewares:
            config["http"]["middlewares"] = middlewares
            router_cfg[traefik_router_name]["middlewares"] = list(middlewares.keys())

            if f"{traefik_router_name}-tls" in router_cfg:
                router_cfg[f"{traefik_router_name}-tls"]["middlewares"] = list(middlewares.keys())

        return config, url

    def _generate_tls_block(
        self,
        router_name: str,
        route_rule: str,
        service_name: str,
    ) -> Dict[str, Any]:
        """Generate a TLS configuration segment."""
        return {
            f"{router_name}-tls": {
                "rule": route_rule,
                "service": service_name,
                "entryPoints": ["websecure"],
                "tls": {
                    "domains": [
                        {
                            "main": self.external_host,
                            "sans": [f"*.{self.external_host}"],
                        },
                    ],
                },
            }
        }

    def _generate_per_app_config(
        self,
<<<<<<< HEAD
        data: "IngressRequirerData",
    ) -> Tuple[dict, str]:
        # todo: IPA>=v2 uses pydantic models, the other providers use raw dicts.
        #  eventually switch all over to pydantic and handle this uniformly

        app_dict = data.app.dict(by_alias=True)
        prefix = self._get_prefix(app_dict)
        lb_servers = [
            {"url": f"{data.app.scheme}://{unit_data.host}:{unit_data.port}"}
            for unit_data in data.units
        ]
        return self._generate_config_block(prefix, lb_servers, app_dict)
=======
        data: "IPADatav2",
    ) -> Tuple[dict, str]:
        # todo: IPA>=v2 uses pydantic models, the other providers use raw dicts.
        #  eventually switch all over to pydantic and handle this uniformly
        app_dict = data.app.dict(by_alias=True)
        prefix = self._get_prefix(app_dict)
        lb_servers = [
            {"url": f"http://{unit_data.host}:{data.app.port}"} for unit_data in data.units
        ]
        return self._generate_config_block(prefix, lb_servers, app_dict)

    def _generate_per_leader_config(
        self,
        data: "IPADatav1",
    ) -> Tuple[dict, str]:
        prefix = self._get_prefix(data)
        lb_servers = [{"url": f"http://{data['host']}:{data['port']}"}]
        return self._generate_config_block(prefix, lb_servers, data)
>>>>>>> 90daf59d

    def _wipe_ingress_for_all_relations(self):
        for relation in self.model.relations["ingress"] + self.model.relations["ingress-per-unit"]:
            self._wipe_ingress_for_relation(relation)

    def _wipe_ingress_for_relation(self, relation: Relation, *, wipe_rel_data=True):
        logger.debug(f"Wiping the ingress setup for the '{relation.name}:{relation.id}' relation")

        # Delete configuration files for the relation. In case of Traefik pod
        # churns, and depending on the event ordering, we might be executing this
        # logic before pebble in the traefik container is up and running. If that
        # is the case, nevermind, we will wipe the dangling config files anyhow
        # during _on_traefik_pebble_ready .
        if self.container.can_connect() and relation.app:
            try:
                config_path = f"{_DYNAMIC_CONFIG_DIR}/{self._relation_config_file(relation)}"
                self.container.remove_path(config_path, recursive=True)
                logger.debug(f"Deleted orphaned {config_path} ingress configuration file")
            except (PathError, FileNotFoundError):
                logger.debug("Configurations for '%s:%s' not found", relation.name, relation.id)

        # Wipe URLs sent to the requesting apps and units, as they are based on a gateway
        # address that is no longer valid.
        # Skip this for traefik-route because it doesn't have a `wipe_ingress_data` method.
        provider = self._provider_from_relation(relation)
        if wipe_rel_data and self.unit.is_leader() and provider != self.traefik_route:
            provider.wipe_ingress_data(relation)

    @staticmethod
    def _relation_config_file(relation: Relation):
        # Using both the relation id and the app name in the file to facilitate
        # the debugging experience somewhat when snooping into the container at runtime:
        # Apps not in the same model as Traefik (i.e., if `relation` is a CRM) will have
        # some `remote_...` as app name. Relation name and id are handy when one is
        # troubleshooting via `juju run 'relation_ids'...` and the like.`
        assert relation.app, "no app in relation (shouldn't happen)"  # for type checker
        return f"juju_ingress_{relation.name}_{relation.id}_{relation.app.name}.yaml"

    @property
    def _traefik_service_running(self):
        if not self.container.can_connect():
            return False
        return bool(self.container.get_services(_TRAEFIK_SERVICE_NAME))

    def _restart_traefik(self):
        layer = {
            "summary": "Traefik layer",
            "description": "Pebble config layer for Traefik",
            "services": {
                _TRAEFIK_SERVICE_NAME: {
                    "override": "replace",
                    "summary": "Traefik",
                    # trick to drop the logs to a file but also keep them available in the pod logs
                    "command": '/bin/sh -c "{} | tee {}"'.format(BIN_PATH, self._log_path),
                    "startup": "enabled",
                },
            },
        }

        current_services = self.container.get_plan().to_dict().get("services", {})

        if _TRAEFIK_SERVICE_NAME not in current_services:
            self.unit.status = MaintenanceStatus(f"creating the {_TRAEFIK_SERVICE_NAME!r} service")
            self.container.add_layer(_TRAEFIK_LAYER_NAME, layer, combine=True)
            logger.debug(f"replanning {_TRAEFIK_SERVICE_NAME!r} after a service update")
            self.container.replan()
        else:
            logger.debug(f"restarting {_TRAEFIK_SERVICE_NAME!r}")
            self.container.restart(_TRAEFIK_SERVICE_NAME)

    def _provider_from_relation(self, relation: Relation):
        """Returns the correct IngressProvider based on a relation."""
        relation_type = _get_relation_type(relation)
        if relation_type is _IngressRelationType.per_app:
            # first try to tell if remote is speaking v2
            if self.ingress_per_appv2.is_ready(relation):
                return self.ingress_per_appv2
            # if not: are we speaking v1?
            if self.ingress_per_appv1.is_ready(relation):
                # todo: only warn once per relation
                logger.warning(
                    f"{relation} is using a deprecated ingress v1 protocol to talk to Traefik. "
                    f"Please inform the maintainers of "
                    f"{getattr(relation.app, 'name', '<unknown remote>')!r} that they "
                    f"should bump to v2."
                )
            # if neither ingress v1 nor v2 are ready, the relation is simply still empty and we
            # don't know yet what protocol we're speaking
            return self.ingress_per_appv1
        if relation_type is _IngressRelationType.per_unit:
            return self.ingress_per_unit
        if relation_type is _IngressRelationType.routed:
            return self.traefik_route
        raise RuntimeError(f"Invalid relation type: {relation_type} ({relation.name})")

    @property
    def external_host(self):
        """Determine the external address for the ingress gateway.

        It will prefer the `external-hostname` config if that is set, otherwise
        it will look up the load balancer address for the ingress gateway.

        If the gateway isn't available or doesn't have a load balancer address yet,
        returns None.
        """
        if external_hostname := self.model.config.get("external_hostname"):
            return external_hostname

        return _get_loadbalancer_status(namespace=self.model.name, service_name=self.app.name)

    @property
    def _routing_mode(self) -> _RoutingMode:
        """Return the current routing mode for the ingress.

        The two modes are 'subdomain' and 'path', where 'path' is the default.
        """
        return _RoutingMode(self.config["routing_mode"])

    @property
    def version(self) -> Optional[str]:
        """Return the workload version."""
        if not self.container.can_connect():
            return None

        version_output, _ = self.container.exec([BIN_PATH, "version"]).wait_output()
        # Output looks like this:
        # Version:      2.9.6
        # Codename:     banon
        # Go version:   go1.18.9
        # Built:        2022-12-07_04:28:37PM
        # OS/Arch:      linux/amd64

        if result := re.search(r"Version:\s*(.+)", version_output):
            return result.group(1)
        return None

    def _set_workload_version(self):
        if version := self.version:
            self.unit.set_workload_version(version)
        else:
            logger.debug(
                "Cannot set workload version at this time: could not get Traefik version."
            )

    @property
    def cert_subject(self) -> Optional[str]:
        """Provide certificate subject."""
        host_or_ip = self.external_host

        def is_hostname(st: Optional[str]) -> bool:
            try:
                ipaddress.ip_address(st)
                # No exception raised so this is an IP address.
                return False
            except ValueError:
                # This is not an IP address so assume it's a hostname.
                # Note: a ValueError will be raised if `st` is None, which is ok here.
                return st is not None

        if is_hostname(host_or_ip):
            return host_or_ip

        # This is an IP address. Try to look up the hostname.
        try:
            lookup = socket.gethostbyaddr(host_or_ip)[0]
            return lookup if is_hostname(lookup) else None
        except (OSError, TypeError):
            # We do not want to return `socket.getfqdn()` because the user's browser would
            # immediately complain about an invalid cert. If we can't resolve it via any method,
            # return None
            return None

    @property
    def _hostname(self) -> str:
        return socket.getfqdn()

    @property
    def _scrape_jobs(self) -> list:
        return [
            {
                "static_configs": [{"targets": [f"{self._hostname}:{self._diagnostics_port}"]}],
            }
        ]


def _get_loadbalancer_status(namespace: str, service_name: str):
    client = Client()
    traefik_service = client.get(Service, name=service_name, namespace=namespace)

    if status := traefik_service.status:
        if load_balancer_status := status.loadBalancer:
            if ingress_addresses := load_balancer_status.ingress:
                if ingress_address := ingress_addresses[0]:
                    return ingress_address.hostname or ingress_address.ip

    return None


def _get_relation_type(relation: Relation) -> _IngressRelationType:
    if relation.name == "ingress":
        return _IngressRelationType.per_app
    if relation.name == "ingress-per-unit":
        return _IngressRelationType.per_unit
    if relation.name == "traefik-route":
        return _IngressRelationType.routed
    raise RuntimeError("Invalid relation name (shouldn't happen)")


if __name__ == "__main__":
    main(TraefikIngressCharm, use_juju_for_storage=True)<|MERGE_RESOLUTION|>--- conflicted
+++ resolved
@@ -30,16 +30,11 @@
     generate_csr,
     generate_private_key,
 )
-<<<<<<< HEAD
-from charms.traefik_k8s.v1.ingress_per_unit import DataValidationError, IngressPerUnitProvider
-from charms.traefik_k8s.v2.ingress import IngressPerAppProvider, IngressRequirerData
-=======
 from charms.traefik_k8s.v1.ingress import IngressPerAppProvider as IPAv1
 from charms.traefik_k8s.v1.ingress import RequirerData as IPADatav1
 from charms.traefik_k8s.v1.ingress_per_unit import DataValidationError, IngressPerUnitProvider
 from charms.traefik_k8s.v2.ingress import IngressPerAppProvider as IPAv2
 from charms.traefik_k8s.v2.ingress import IngressRequirerData as IPADatav2
->>>>>>> 90daf59d
 from charms.traefik_route_k8s.v0.traefik_route import (
     TraefikRouteProvider,
     TraefikRouteRequirerReadyEvent,
@@ -206,11 +201,7 @@
         observe(self.on.config_changed, self._on_config_changed)
 
         # observe data_provided and data_removed events for all types of ingress we offer:
-<<<<<<< HEAD
-        for ingress in (self.ingress_per_unit, self.ingress_per_app):
-=======
         for ingress in (self.ingress_per_unit, self.ingress_per_appv1, self.ingress_per_appv2):
->>>>>>> 90daf59d
             observe(ingress.on.data_provided, self._handle_ingress_data_provided)
             observe(ingress.on.data_removed, self._handle_ingress_data_removed)
 
@@ -652,11 +643,7 @@
     def _provide_ingress(
         self,
         relation: Relation,
-<<<<<<< HEAD
-        provider: IngressPerAppProvider,
-=======
         provider: Union[IPAv1, IPAv2],
->>>>>>> 90daf59d
     ):
         # to avoid long-gone units from lingering in the databag, we wipe it
         if self.unit.is_leader():
@@ -666,10 +653,6 @@
         # this will also populate our databags with the urls
         if provider is self.ingress_per_unit:
             config_getter = self._get_configs_per_unit
-<<<<<<< HEAD
-        elif provider is self.ingress_per_app:
-            config_getter = self._get_configs_per_app
-=======
         elif provider is self.ingress_per_appv2:
             config_getter = self._get_configs_per_app
         elif provider is self.ingress_per_appv1:
@@ -677,7 +660,6 @@
                 "providing ingress over ingress v1: " "handling it as ingress per leader (legacy)"
             )
             config_getter = self._get_configs_per_leader
->>>>>>> 90daf59d
         else:
             raise ValueError(f"unknown provider: {provider}")
 
@@ -702,11 +684,7 @@
         return config
 
     def _get_configs_per_app(self, relation: Relation):
-<<<<<<< HEAD
-        ipa = self.ingress_per_app
-=======
         ipa = self.ingress_per_appv2
->>>>>>> 90daf59d
 
         try:
             data = ipa.get_data(relation)
@@ -902,20 +880,6 @@
 
     def _generate_per_app_config(
         self,
-<<<<<<< HEAD
-        data: "IngressRequirerData",
-    ) -> Tuple[dict, str]:
-        # todo: IPA>=v2 uses pydantic models, the other providers use raw dicts.
-        #  eventually switch all over to pydantic and handle this uniformly
-
-        app_dict = data.app.dict(by_alias=True)
-        prefix = self._get_prefix(app_dict)
-        lb_servers = [
-            {"url": f"{data.app.scheme}://{unit_data.host}:{unit_data.port}"}
-            for unit_data in data.units
-        ]
-        return self._generate_config_block(prefix, lb_servers, app_dict)
-=======
         data: "IPADatav2",
     ) -> Tuple[dict, str]:
         # todo: IPA>=v2 uses pydantic models, the other providers use raw dicts.
@@ -923,7 +887,7 @@
         app_dict = data.app.dict(by_alias=True)
         prefix = self._get_prefix(app_dict)
         lb_servers = [
-            {"url": f"http://{unit_data.host}:{data.app.port}"} for unit_data in data.units
+            {"url": f"{data.app.scheme}://{unit_data.host}:{data.app.port}"} for unit_data in data.units
         ]
         return self._generate_config_block(prefix, lb_servers, app_dict)
 
@@ -934,7 +898,6 @@
         prefix = self._get_prefix(data)
         lb_servers = [{"url": f"http://{data['host']}:{data['port']}"}]
         return self._generate_config_block(prefix, lb_servers, data)
->>>>>>> 90daf59d
 
     def _wipe_ingress_for_all_relations(self):
         for relation in self.model.relations["ingress"] + self.model.relations["ingress-per-unit"]:
