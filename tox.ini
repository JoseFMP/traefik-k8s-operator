# Copyright 2022 Canonical Ltd.
# See LICENSE file for licensing details.

[tox]
skipsdist=True
skip_missing_interpreters = True
envlist = lint, static-{charm, lib}, unit, scenario

[vars]
src_path = {toxinidir}/src/
tst_path = {toxinidir}/tests/
lib_path = {toxinidir}/lib/charms/traefik_k8s
all_path = {[vars]src_path} {[vars]tst_path} {[vars]lib_path}

[testenv]
setenv =
  PYTHONPATH = {toxinidir}:{toxinidir}/lib:{[vars]src_path}
  PYTHONBREAKPOINT=ipdb.set_trace
  PY_COLORS=1
passenv =
  PYTHONPATH
  CHARM_BUILD_DIR
  MODEL_SETTINGS

[testenv:fmt]
description = Apply coding style standards to code
deps =
    black
    isort
commands =
    isort {[vars]all_path}
    black {[vars]all_path}

[testenv:lint]
description = Check code against coding style standards
deps =
    black
    flake8==4.0.1
    flake8-docstrings
    flake8-copyright
    flake8-builtins
    pyproject-flake8
    pep8-naming
    isort
    codespell
commands =
    codespell {[vars]lib_path}
    codespell . --skip .git --skip .tox --skip build --skip lib --skip venv* \
      --skip .mypy_cache --skip icon.svg
    # pflake8 wrapper supports config from pyproject.toml
    pflake8 {[vars]all_path}
    isort --check-only --diff {[vars]all_path}
    black --check --diff {[vars]all_path}

[testenv:unit]
description = Run unit tests
deps =
    pytest
    coverage[toml]
    ipdb
    -r{toxinidir}/requirements.txt
commands =
    coverage run --source={[vars]src_path} \
        -m pytest --ignore={[vars]tst_path}integration --ignore={[vars]tst_path}scenario -v --tb native -s {posargs}
    coverage report

[testenv:integration]
description = Run integration tests
deps =
    pytest
    juju
    pytest-operator>=0.13.0
    tenacity
    -r{toxinidir}/requirements.txt
commands =
    pytest -v --tb native --ignore={[vars]tst_path}unit --ignore={[vars]tst_path}scenario --log-cli-level=INFO -s {posargs}

[testenv:static-{charm,lib}]
description = Static code checking
deps =
    pyright
    -r{toxinidir}/requirements.txt
commands =
    charm: pyright --pythonversion 3.8 {[vars]src_path}
<<<<<<< HEAD
    # NOTE: the ingress lib is not py3.5 compliant and doesn't pass centralized PR.
    # TODO: change "charm" to "lib" when we drop py3.5 support.
    charm: pyright --pythonversion 3.8 {[vars]lib_path}
    #lib: pyright --pythonversion 3.8 {[vars]lib_path}
=======
    lib: pyright --pythonversion 3.8 {[vars]lib_path}
    lib: /usr/bin/env sh -c 'for m in $(git diff main --name-only {[vars]lib_path}); do if ! git diff main $m | grep -q "+LIBPATCH\|+LIBAPI"; then echo "You forgot to bump the version on $m!"; exit 1; fi; done'
allowlist_externals = /usr/bin/env
>>>>>>> 4bd61507

[testenv:scenario]
description = Scenario tests
deps =
<<<<<<< HEAD
    pytest
    ops-scenario
    -r{toxinidir}/requirements.txt
commands =
    pytest -v --tb native {toxinidir}/tests/scenario --log-cli-level=INFO -s {posargs}
=======
    coverage[toml]
    pytest
    ops-scenario>=2.0.4
    -r{toxinidir}/requirements.txt
commands =
    coverage run --source={[vars]src_path} \
        -m pytest -v --tb native --ignore={[vars]tst_path}unit --ignore={[vars]tst_path}integration --log-cli-level=INFO -s {posargs}
    coverage report
>>>>>>> 4bd61507
<|MERGE_RESOLUTION|>--- conflicted
+++ resolved
@@ -82,33 +82,15 @@
     -r{toxinidir}/requirements.txt
 commands =
     charm: pyright --pythonversion 3.8 {[vars]src_path}
-<<<<<<< HEAD
-    # NOTE: the ingress lib is not py3.5 compliant and doesn't pass centralized PR.
-    # TODO: change "charm" to "lib" when we drop py3.5 support.
-    charm: pyright --pythonversion 3.8 {[vars]lib_path}
-    #lib: pyright --pythonversion 3.8 {[vars]lib_path}
-=======
     lib: pyright --pythonversion 3.8 {[vars]lib_path}
     lib: /usr/bin/env sh -c 'for m in $(git diff main --name-only {[vars]lib_path}); do if ! git diff main $m | grep -q "+LIBPATCH\|+LIBAPI"; then echo "You forgot to bump the version on $m!"; exit 1; fi; done'
 allowlist_externals = /usr/bin/env
->>>>>>> 4bd61507
 
 [testenv:scenario]
 description = Scenario tests
 deps =
-<<<<<<< HEAD
-    pytest
-    ops-scenario
-    -r{toxinidir}/requirements.txt
-commands =
-    pytest -v --tb native {toxinidir}/tests/scenario --log-cli-level=INFO -s {posargs}
-=======
-    coverage[toml]
     pytest
     ops-scenario>=2.0.4
     -r{toxinidir}/requirements.txt
 commands =
-    coverage run --source={[vars]src_path} \
-        -m pytest -v --tb native --ignore={[vars]tst_path}unit --ignore={[vars]tst_path}integration --log-cli-level=INFO -s {posargs}
-    coverage report
->>>>>>> 4bd61507
+    pytest -v --tb native {toxinidir}/tests/scenario --log-cli-level=INFO -s {posargs}